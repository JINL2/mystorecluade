--- conflicted
+++ resolved
@@ -48,11 +48,7 @@
   font_awesome_flutter: ^10.6.0
   
   # QR Code Scanner & Generator
-<<<<<<< HEAD
-  mobile_scanner: ^3.5.7
-=======
   mobile_scanner: ^7.0.0
->>>>>>> a7684076
   qr_flutter: ^4.1.0
   
   # Image Saving to Gallery
