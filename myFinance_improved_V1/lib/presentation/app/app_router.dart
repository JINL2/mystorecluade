--- conflicted
+++ resolved
@@ -49,16 +49,11 @@
 // Router notifier to listen to auth and app state changes
 class RouterNotifier extends ChangeNotifier {
   final Ref _ref;
-<<<<<<< HEAD
+
   final List<String> _redirectHistory = [];
   static const int _maxRedirectHistory = 10;
   
-=======
-  // Store listener subscriptions for proper disposal
-  late final void Function() _authListener;
-  late final void Function() _appStateListener;
-
->>>>>>> ff2e7df2
+
   RouterNotifier(this._ref) {
     // Listen to authentication state
     _authListener = _ref.listen<bool>(
@@ -85,7 +80,7 @@
   
   @override
   void dispose() {
-<<<<<<< HEAD
+
     super.dispose();
   }
   
@@ -116,13 +111,7 @@
   void clearRedirectHistory() {
     _redirectHistory.clear();
   }
-=======
-    // Properly clean up listeners to prevent memory leaks
-    _authListener();
-    _appStateListener();
-    super.dispose();
-  }
->>>>>>> ff2e7df2
+
 }
 
 final appRouterProvider = Provider<GoRouter>((ref) {
