--- conflicted
+++ resolved
@@ -123,15 +123,11 @@
   void clearRedirectHistory() {
     _redirectHistory.clear();
   }
-<<<<<<< HEAD
   
   // Add: Public method to clear history for specific routes
   void clearHistoryForPath(String path) {
     _redirectHistory.removeWhere((p) => p == path);
   }
-=======
-
->>>>>>> 47d74efd
 }
 
 final appRouterProvider = Provider<GoRouter>((ref) {
