import 'package:flutter/material.dart';
import '../../../core/themes/toss_colors.dart';
import '../../../core/themes/toss_text_styles.dart';
import '../../../core/themes/toss_spacing.dart';
import '../../../core/themes/toss_border_radius.dart';
import 'package:myfinance_improved/core/themes/index.dart';

/// Simple wheel-style time picker matching Toss design system
/// Clean three-column layout: Hour | Minute | AM/PM
class TossSimpleWheelTimePicker extends StatefulWidget {
  final TimeOfDay? initialTime;
  final String title;
  final bool use24HourFormat;
  final Function(TimeOfDay?) onTimeSelected;

  const TossSimpleWheelTimePicker({
    super.key,
    this.initialTime,
    this.title = 'Select time',
    this.use24HourFormat = false,
    required this.onTimeSelected,
  });

  @override
  State<TossSimpleWheelTimePicker> createState() => _TossSimpleWheelTimePickerState();
}

class _TossSimpleWheelTimePickerState extends State<TossSimpleWheelTimePicker> {
  late TimeOfDay _selectedTime;
  late FixedExtentScrollController _hourController;
  late FixedExtentScrollController _minuteController;
  late FixedExtentScrollController _periodController;

  @override
  void initState() {
    super.initState();
    _selectedTime = widget.initialTime ?? TimeOfDay.now();
    
<<<<<<< HEAD
    // Initialize scroll controllers with correct positions
    int hourIndex;
    if (widget.use24HourFormat) {
      hourIndex = _selectedTime.hour;
    } else {
      // For 12-hour format: 
      // hourOfPeriod returns 0 for 12 AM/PM, 1-11 for other hours
      // Our list shows 1,2,3...12 (indices 0,1,2...11)
      // So for hourOfPeriod=0 (12 o'clock), we want index 11 (showing "12")
      // For hourOfPeriod=1-11, we want index 0-10 (showing "1"-"11")
      hourIndex = _selectedTime.hourOfPeriod == 0 ? 11 : _selectedTime.hourOfPeriod - 1;
    }
=======
    // Initialize scroll controllers
    final hour = widget.use24HourFormat 
        ? _selectedTime.hour 
        : (_selectedTime.hourOfPeriod == 0 ? 12 : _selectedTime.hourOfPeriod);
    
    _hourController = FixedExtentScrollController(
      initialItem: widget.use24HourFormat ? hour : hour - 1,
    );
>>>>>>> 36b88517
    
    _hourController = FixedExtentScrollController(
      initialItem: hourIndex,
    );
    
    _minuteController = FixedExtentScrollController(
      initialItem: _selectedTime.minute,
    );
    
    if (!widget.use24HourFormat) {
      _periodController = FixedExtentScrollController(
        initialItem: _selectedTime.period == DayPeriod.am ? 0 : 1,
      );
    }
<<<<<<< HEAD
    
=======
>>>>>>> 36b88517
  }

  @override
  void dispose() {
    _hourController.dispose();
    _minuteController.dispose();
    if (!widget.use24HourFormat) {
      _periodController.dispose();
    }
    super.dispose();
  }

  @override
  Widget build(BuildContext context) {
    return Dialog(
      backgroundColor: TossColors.transparent,
      insetPadding: const EdgeInsets.all(TossSpacing.space4),
      child: Container(
        height: MediaQuery.of(context).size.height * 0.5,
        decoration: BoxDecoration(
          color: TossColors.white,
          borderRadius: BorderRadius.circular(TossBorderRadius.xl),
        ),
        child: Column(
          children: [
            _buildHeader(),
            Expanded(child: _buildWheelPickers()),
            _buildActionButtons(),
          ],
        ),
      ),
    );
  }

  Widget _buildHeader() {
    return Container(
      padding: const EdgeInsets.all(TossSpacing.space4),
      child: Row(
        children: [
          Text(
            widget.title,
            style: TossTextStyles.h3.copyWith(
              color: TossColors.gray900,
            ),
          ),
          const Spacer(),
          IconButton(
            onPressed: () => widget.onTimeSelected(null),
            icon: const Icon(Icons.close, color: TossColors.gray400),
            splashRadius: 20,
          ),
        ],
      ),
    );
  }

  Widget _buildWheelPickers() {
<<<<<<< HEAD
    return SizedBox(
=======
    return Container(
>>>>>>> 36b88517
      height: 200,
      child: Stack(
        alignment: Alignment.center,
        children: [
<<<<<<< HEAD
          // Selection background indicator - centered
          Positioned(
            left: 0,
            right: 0,
            top: 0,
            bottom: 0,
            child: Center(
              child: Container(
                height: 40,
                margin: const EdgeInsets.symmetric(horizontal: TossSpacing.space2),
                decoration: BoxDecoration(
                  color: TossColors.primarySurface,
                  borderRadius: BorderRadius.circular(TossBorderRadius.sm),
                  border: Border.all(
                    color: TossColors.primary.withValues(alpha: 0.2),
                    width: 1,
                  ),
=======
          // Selection background indicator
          Positioned(
            left: 0,
            right: 0,
            top: 80,
            height: 40,
            child: Container(
              margin: const EdgeInsets.symmetric(horizontal: TossSpacing.space2),
              decoration: BoxDecoration(
                color: TossColors.primarySurface,
                borderRadius: BorderRadius.circular(TossBorderRadius.sm),
                border: Border.all(
                  color: TossColors.primary.withValues(alpha: 0.2),
                  width: 1,
>>>>>>> 36b88517
                ),
              ),
            ),
          ),
          
          // Wheel pickers
          Row(
            children: [
              // Hour picker
              Expanded(
                child: _buildTossWheelPicker(
                  controller: _hourController,
                  items: List.generate(
                    widget.use24HourFormat ? 24 : 12,
                    (index) => widget.use24HourFormat 
                        ? index.toString().padLeft(2, '0') 
                        : (index + 1).toString(),
                  ),
                  onSelectedItemChanged: (index) {
<<<<<<< HEAD
                    int hour;
                    if (widget.use24HourFormat) {
                      hour = index;
                    } else {
                      // For 12-hour format:
                      // index 0-10 represents hours 1-11
                      // index 11 represents hour 12
                      int displayHour = index + 1; // This gives us 1-12
                      
                      if (_selectedTime.period == DayPeriod.pm) {
                        // PM times: 12 PM = 12, 1 PM = 13, ... 11 PM = 23
                        hour = displayHour == 12 ? 12 : displayHour + 12;
                      } else {
                        // AM times: 12 AM = 0, 1 AM = 1, ... 11 AM = 11
                        hour = displayHour == 12 ? 0 : displayHour;
=======
                    int hour = widget.use24HourFormat ? index : index + 1;
                    if (!widget.use24HourFormat) {
                      if (_selectedTime.period == DayPeriod.pm && hour != 12) {
                        hour += 12;
                      } else if (_selectedTime.period == DayPeriod.am && hour == 12) {
                        hour = 0;
>>>>>>> 36b88517
                      }
                    }
                    setState(() {
                      _selectedTime = _selectedTime.replacing(hour: hour);
                    });
                  },
                ),
              ),
              
              // Minute picker
              Expanded(
                child: _buildTossWheelPicker(
                  controller: _minuteController,
                  items: List.generate(
                    60,
                    (index) => index.toString().padLeft(2, '0'),
                  ),
                  onSelectedItemChanged: (index) {
                    setState(() {
                      _selectedTime = _selectedTime.replacing(minute: index);
                    });
                  },
                ),
              ),
              
              // AM/PM picker (only for 12-hour format)
              if (!widget.use24HourFormat)
                Expanded(
                  child: _buildTossWheelPicker(
                    controller: _periodController,
                    items: ['AM', 'PM'],
                    onSelectedItemChanged: (index) {
<<<<<<< HEAD
                      final newPeriod = index == 0 ? DayPeriod.am : DayPeriod.pm;
                      
                      // Get current display hour (1-12)
                      int currentHour = _selectedTime.hour;
                      int displayHour;
=======
                      final period = index == 0 ? DayPeriod.am : DayPeriod.pm;
                      int hour = _selectedTime.hourOfPeriod;
                      if (hour == 0) hour = 12;
>>>>>>> 36b88517
                      
                      if (currentHour == 0) {
                        displayHour = 12; // 12 AM
                      } else if (currentHour > 12) {
                        displayHour = currentHour - 12; // PM hours
                      } else if (currentHour == 12) {
                        displayHour = 12; // 12 PM
                      } else {
                        displayHour = currentHour; // AM hours 1-11
                      }
                      
                      // Calculate new hour based on new period
                      int newHour;
                      if (newPeriod == DayPeriod.pm) {
                        // Converting to PM
                        newHour = displayHour == 12 ? 12 : displayHour + 12;
                      } else {
                        // Converting to AM
                        newHour = displayHour == 12 ? 0 : displayHour;
                      }
                      
                      setState(() {
                        _selectedTime = TimeOfDay(hour: newHour, minute: _selectedTime.minute);
                      });
                    },
                  ),
                ),
            ],
          ),
        ],
      ),
    );
  }

  Widget _buildTossWheelPicker({
    required FixedExtentScrollController controller,
    required List<String> items,
    required Function(int) onSelectedItemChanged,
  }) {
    return NotificationListener<ScrollNotification>(
      onNotification: (ScrollNotification notification) {
        return false;
      },
      child: ListWheelScrollView.useDelegate(
        controller: controller,
        itemExtent: 40,
        perspective: 0.005,
        diameterRatio: 1.2,
        physics: const FixedExtentScrollPhysics(),
        onSelectedItemChanged: onSelectedItemChanged,
        childDelegate: ListWheelChildBuilderDelegate(
          builder: (context, index) {
            if (index < 0 || index >= items.length) return null;
            
            final isSelected = controller.hasClients && 
                controller.selectedItem == index;
            
            return _buildPickerItem(items[index], isSelected);
          },
          childCount: items.length,
        ),
      ),
    );
  }

  Widget _buildPickerItem(String text, bool isSelected) {
    return Container(
      height: 40,
      alignment: Alignment.center,
      child: Text(
        text,
        style: TossTextStyles.h4.copyWith(
          color: isSelected ? TossColors.primary : TossColors.gray600,
          fontWeight: isSelected ? FontWeight.w600 : FontWeight.w400,
        ),
      ),
    );
  }

  Widget _buildActionButtons() {
    return Container(
      padding: const EdgeInsets.all(TossSpacing.space4),
      child: Row(
        mainAxisAlignment: MainAxisAlignment.end,
        children: [
          TextButton(
            onPressed: () => widget.onTimeSelected(null),
            child: Text(
              'Cancel',
              style: TossTextStyles.body.copyWith(
                color: TossColors.gray600,
                fontWeight: FontWeight.w500,
              ),
            ),
          ),
          const SizedBox(width: TossSpacing.space3),
          ElevatedButton(
            onPressed: () => widget.onTimeSelected(_selectedTime),
            style: ElevatedButton.styleFrom(
              backgroundColor: TossColors.primary,
              foregroundColor: TossColors.white,
              minimumSize: const Size(64, 40),
              shape: RoundedRectangleBorder(
                borderRadius: BorderRadius.circular(TossBorderRadius.md),
              ),
            ),
            child: Text(
              'OK',
              style: TossTextStyles.body.copyWith(
                color: TossColors.white,
                fontWeight: FontWeight.w600,
              ),
            ),
          ),
        ],
      ),
    );
  }
}

/// Standard Time Picker Widget - Simple and Clean 2025 Design
/// Three-column wheel interface: Hour | Minute | AM/PM
class TossTimePicker extends StatelessWidget {
  final TimeOfDay? time;
  final String placeholder;
  final Function(TimeOfDay) onTimeChanged;
  final bool use24HourFormat;
  
  const TossTimePicker({
    super.key,
    this.time,
    required this.placeholder,
    required this.onTimeChanged,
    this.use24HourFormat = false,
  });

  @override
  Widget build(BuildContext context) {
    return Material(
      color: TossColors.transparent,
      child: InkWell(
        onTap: () => _showSimpleTimePicker(context),
        borderRadius: BorderRadius.circular(TossBorderRadius.md),
        child: Container(
          constraints: const BoxConstraints(minHeight: 48),
          padding: const EdgeInsets.symmetric(
            horizontal: TossSpacing.space3,
            vertical: TossSpacing.space3,
          ),
          decoration: BoxDecoration(
            color: TossColors.white,
            borderRadius: BorderRadius.circular(TossBorderRadius.md),
            border: Border.all(
              color: TossColors.gray200,
              width: 1,
            ),
          ),
          child: Row(
            mainAxisAlignment: MainAxisAlignment.spaceBetween,
            children: [
              Expanded(
                child: Text(
                  time != null 
                    ? _formatTime(time!, use24HourFormat)
                    : placeholder,
                  style: TossTextStyles.body.copyWith(
                    color: time != null 
                      ? TossColors.gray900 
                      : TossColors.gray400,
                  ),
                ),
              ),
              Icon(
                Icons.access_time,
                color: TossColors.gray400,
                size: 20,
              ),
            ],
          ),
        ),
      ),
    );
  }

  Future<void> _showSimpleTimePicker(BuildContext context) async {
    await showDialog<TimeOfDay>(
      context: context,
      builder: (BuildContext context) {
        return TossSimpleWheelTimePicker(
          initialTime: time,
          use24HourFormat: use24HourFormat,
          onTimeSelected: (TimeOfDay? selectedTime) {
            Navigator.of(context).pop();
            if (selectedTime != null) {
              onTimeChanged(selectedTime);
            }
          },
        );
      },
    );
  }

  String _formatTime(TimeOfDay time, bool use24Hour) {
    if (use24Hour) {
      return '${time.hour.toString().padLeft(2, '0')}:${time.minute.toString().padLeft(2, '0')}';
    } else {
      final hour = time.hourOfPeriod == 0 ? 12 : time.hourOfPeriod;
      final period = time.period == DayPeriod.am ? 'AM' : 'PM';
      return '${hour.toString()}:${time.minute.toString().padLeft(2, '0')} $period';
    }
  }
}<|MERGE_RESOLUTION|>--- conflicted
+++ resolved
@@ -36,7 +36,7 @@
     super.initState();
     _selectedTime = widget.initialTime ?? TimeOfDay.now();
     
-<<<<<<< HEAD
+
     // Initialize scroll controllers with correct positions
     int hourIndex;
     if (widget.use24HourFormat) {
@@ -49,16 +49,6 @@
       // For hourOfPeriod=1-11, we want index 0-10 (showing "1"-"11")
       hourIndex = _selectedTime.hourOfPeriod == 0 ? 11 : _selectedTime.hourOfPeriod - 1;
     }
-=======
-    // Initialize scroll controllers
-    final hour = widget.use24HourFormat 
-        ? _selectedTime.hour 
-        : (_selectedTime.hourOfPeriod == 0 ? 12 : _selectedTime.hourOfPeriod);
-    
-    _hourController = FixedExtentScrollController(
-      initialItem: widget.use24HourFormat ? hour : hour - 1,
-    );
->>>>>>> 36b88517
     
     _hourController = FixedExtentScrollController(
       initialItem: hourIndex,
@@ -73,10 +63,6 @@
         initialItem: _selectedTime.period == DayPeriod.am ? 0 : 1,
       );
     }
-<<<<<<< HEAD
-    
-=======
->>>>>>> 36b88517
   }
 
   @override
@@ -134,16 +120,13 @@
   }
 
   Widget _buildWheelPickers() {
-<<<<<<< HEAD
+
     return SizedBox(
-=======
-    return Container(
->>>>>>> 36b88517
       height: 200,
       child: Stack(
         alignment: Alignment.center,
         children: [
-<<<<<<< HEAD
+
           // Selection background indicator - centered
           Positioned(
             left: 0,
@@ -161,22 +144,6 @@
                     color: TossColors.primary.withValues(alpha: 0.2),
                     width: 1,
                   ),
-=======
-          // Selection background indicator
-          Positioned(
-            left: 0,
-            right: 0,
-            top: 80,
-            height: 40,
-            child: Container(
-              margin: const EdgeInsets.symmetric(horizontal: TossSpacing.space2),
-              decoration: BoxDecoration(
-                color: TossColors.primarySurface,
-                borderRadius: BorderRadius.circular(TossBorderRadius.sm),
-                border: Border.all(
-                  color: TossColors.primary.withValues(alpha: 0.2),
-                  width: 1,
->>>>>>> 36b88517
                 ),
               ),
             ),
@@ -196,7 +163,6 @@
                         : (index + 1).toString(),
                   ),
                   onSelectedItemChanged: (index) {
-<<<<<<< HEAD
                     int hour;
                     if (widget.use24HourFormat) {
                       hour = index;
@@ -212,14 +178,6 @@
                       } else {
                         // AM times: 12 AM = 0, 1 AM = 1, ... 11 AM = 11
                         hour = displayHour == 12 ? 0 : displayHour;
-=======
-                    int hour = widget.use24HourFormat ? index : index + 1;
-                    if (!widget.use24HourFormat) {
-                      if (_selectedTime.period == DayPeriod.pm && hour != 12) {
-                        hour += 12;
-                      } else if (_selectedTime.period == DayPeriod.am && hour == 12) {
-                        hour = 0;
->>>>>>> 36b88517
                       }
                     }
                     setState(() {
@@ -252,17 +210,11 @@
                     controller: _periodController,
                     items: ['AM', 'PM'],
                     onSelectedItemChanged: (index) {
-<<<<<<< HEAD
                       final newPeriod = index == 0 ? DayPeriod.am : DayPeriod.pm;
                       
                       // Get current display hour (1-12)
                       int currentHour = _selectedTime.hour;
                       int displayHour;
-=======
-                      final period = index == 0 ? DayPeriod.am : DayPeriod.pm;
-                      int hour = _selectedTime.hourOfPeriod;
-                      if (hour == 0) hour = 12;
->>>>>>> 36b88517
                       
                       if (currentHour == 0) {
                         displayHour = 12; // 12 AM
