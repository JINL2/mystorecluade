--- conflicted
+++ resolved
@@ -15,11 +15,7 @@
 import '../../providers/user_profile_provider.dart';
 import '../../../domain/entities/user_profile.dart';
 import '../../services/profile_image_service.dart';
-<<<<<<< HEAD
 import '../../../core/navigation/safe_navigation.dart';
-=======
-import '../../helpers/safe_navigation.dart';
->>>>>>> ff2e7df2
 
 /// Modern finance app-inspired My Page with comprehensive analytics
 class MyPageRedesigned extends ConsumerStatefulWidget {
@@ -146,34 +142,6 @@
       ),
     );
   }
-
-<<<<<<< HEAD
-  // Removed _buildModernAppBar as we're using inline app bar now
-=======
-  Widget _buildModernAppBar(UserProfile? profile) {
-    return SliverAppBar(
-      expandedHeight: 56,
-      floating: true,
-      pinned: true,
-      backgroundColor: const Color(0xFFF7F8FA),
-      surfaceTintColor: Colors.transparent,
-      elevation: 0,
-      title: Text(
-        'Account',
-        style: TossTextStyles.h4.copyWith(
-          color: TossColors.gray900,
-          fontWeight: FontWeight.w600,
-        ),
-      ),
-      leading: IconButton(
-        icon: const Icon(Icons.arrow_back_ios_new_rounded),
-        onPressed: () => context.safePop(),
-        color: TossColors.gray700,
-        iconSize: 20,
-      ),
-    );
-  }
->>>>>>> ff2e7df2
 
   Widget _buildMainProfileSection(UserProfile? profile, BusinessDashboardData? businessData) {
     if (profile == null) return const SizedBox.shrink();
