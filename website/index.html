--- conflicted
+++ resolved
@@ -3,25 +3,15 @@
 <head>
     <meta charset="UTF-8">
     <meta name="viewport" content="width=device-width, initial-scale=1.0">
-<<<<<<< HEAD
-    <title>MyFinance - Financial Management System</title>
-    <meta http-equiv="refresh" content="0; url=pages/auth/login.html">
-=======
     <title>Store Base - Store Management System</title>
     <meta http-equiv="refresh" content="0; url=/mcparrange-main/myFinance_claude/website/pages/auth/login.html">
->>>>>>> 34e0794b
     <script>
-        // Redirect to login page with relative path
-        window.location.href = 'pages/auth/login.html';
+        // Redirect to login page with absolute path
+        window.location.href = '/mcparrange-main/myFinance_claude/website/pages/auth/login.html';
     </script>
 </head>
 <body>
-<<<<<<< HEAD
-    <p>Redirecting to MyFinance...</p>
-    <p>If you are not redirected, <a href="pages/auth/login.html">click here</a>.</p>
-=======
     <p>Redirecting to Store Base...</p>
     <p>If you are not redirected, <a href="/mcparrange-main/myFinance_claude/website/pages/auth/login.html">click here</a>.</p>
->>>>>>> 34e0794b
 </body>
 </html>