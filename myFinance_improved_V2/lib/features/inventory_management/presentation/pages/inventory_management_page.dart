// Presentation Page: Inventory Management
// Main page for inventory management with Clean Architecture

import 'dart:async';
import 'package:flutter/material.dart';
import 'package:flutter/services.dart';
import 'package:flutter_riverpod/flutter_riverpod.dart';
import 'package:go_router/go_router.dart';

import '../../../../app/providers/app_state.dart';
import '../../../../app/providers/app_state_provider.dart';
import '../../../../shared/themes/toss_border_radius.dart';
import '../../../../shared/themes/toss_colors.dart';
import '../../../../shared/themes/toss_spacing.dart';
import '../../../../shared/themes/toss_text_styles.dart';
import '../../../../shared/widgets/common/toss_speed_dial.dart';
import '../../../../shared/widgets/common/toss_scaffold.dart';
import '../../../../shared/widgets/toss/toss_bottom_sheet.dart';
import '../../di/inventory_providers.dart';
import '../../domain/entities/product.dart';
import '../providers/inventory_providers.dart';
import '../providers/states/inventory_page_state.dart';
import '../widgets/inventory_product_card.dart';
import '../widgets/move_stock_dialog.dart';
import 'inventory_search_page.dart';

/// Inventory Management Page
class InventoryManagementPage extends ConsumerStatefulWidget {
  const InventoryManagementPage({super.key});

  @override
  ConsumerState<InventoryManagementPage> createState() =>
      _InventoryManagementPageState();
}

class _InventoryManagementPageState
    extends ConsumerState<InventoryManagementPage> {
  final TextEditingController _searchController = TextEditingController();
  final ScrollController _scrollController = ScrollController();
  Timer? _searchDebounceTimer;

  // Sorting (client-side only, RPC does not support sorting)
  _SortOption? _currentSort; // null = database default order

  // Filter selections
  String _selectedAvailability = 'All products';
  String _selectedLocation = 'All locations'; // Will be updated from AppState in initState
  String _selectedBrand = 'All brands';
  String _selectedCategory = 'All categories';

  @override
  void initState() {
    super.initState();
    // Set initial location from AppState
    final appState = ref.read(appStateProvider);
    _selectedLocation = appState.storeName.isNotEmpty
        ? appState.storeName
        : 'All locations';
    // Load initial data and metadata
    Future.microtask(() {
      ref.read(inventoryPageProvider.notifier).refresh();
      // Trigger metadata provider to load (it auto-initializes on first read)
      ref.read(inventoryMetadataProvider);
    });
    // Add scroll listener for infinite scroll
    _scrollController.addListener(_onScroll);
  }

  @override
  void dispose() {
    _searchController.dispose();
    _scrollController.dispose();
    _searchDebounceTimer?.cancel();
    super.dispose();
  }

  void _onScroll() {
    if (_scrollController.position.pixels >=
        _scrollController.position.maxScrollExtent - 200) {
      // Load next page when near bottom (200px threshold)
      final pageState = ref.read(inventoryPageProvider);
      debugPrint('[InventoryPage] _onScroll: pixels=${_scrollController.position.pixels.toInt()}, max=${_scrollController.position.maxScrollExtent.toInt()}, canLoadMore=${pageState.canLoadMore}, isLoadingMore=${pageState.isLoadingMore}');
      if (pageState.canLoadMore) {
        debugPrint('[InventoryPage] _onScroll: Calling loadNextPage()');
        ref.read(inventoryPageProvider.notifier).loadNextPage();
      }
    }
  }

  void _onSearchChanged() {
    // Cancel previous timer if it exists
    _searchDebounceTimer?.cancel();

    // Start new timer for debouncing (300ms delay)
    _searchDebounceTimer = Timer(const Duration(milliseconds: 300), () {
      ref.read(inventoryPageProvider.notifier).setSearchQuery(_searchController.text);
    });
  }

  @override
  Widget build(BuildContext context) {
    final pageState = ref.watch(inventoryPageProvider);
    // Watch metadata provider to keep it alive and get brands/categories
    ref.watch(inventoryMetadataProvider);

    return TossScaffold(
      backgroundColor: TossColors.white,
      appBar: _buildAppBar(),
      body: _buildBody(pageState),
      floatingActionButton: _buildFloatingAddButton(),
    );
  }

  PreferredSizeWidget _buildAppBar() {
    return AppBar(
      backgroundColor: TossColors.white,
      elevation: 0,
      scrolledUnderElevation: 0,
      leading: IconButton(
        onPressed: () => context.pop(),
        icon: const Icon(
          Icons.arrow_back,
          color: TossColors.gray900,
          size: 22,
        ),
      ),
      title: Text(
        'Inventory',
        style: TossTextStyles.titleMedium.copyWith(
          fontWeight: FontWeight.w700,
          color: TossColors.gray900,
        ),
      ),
      titleSpacing: 0,
      actions: [
        _buildAppBarIconButton(Icons.search, () {
          Navigator.of(context).push(
            MaterialPageRoute<void>(
              builder: (context) => const InventorySearchPage(),
            ),
          );
        }),
        _buildAppBarIconButton(Icons.swap_vert, () {
          HapticFeedback.lightImpact();
          _showSortOptionsSheet();
        }),
        _buildAppBarIconButton(Icons.history, () {
          // Handle history tap
        }),
        const SizedBox(width: 4),
      ],
    );
  }

  Widget _buildAppBarIconButton(IconData icon, VoidCallback onTap) {
    return IconButton(
      onPressed: onTap,
      icon: Icon(
        icon,
        color: TossColors.gray900,
        size: 22,
      ),
      splashRadius: 20,
    );
  }

  Widget _buildBody(InventoryPageState pageState) {
    // Apply local filtering and sorting (RPC doesn't support brand/category/stock filters)
    List<Product> displayProducts = _applyLocalFilters(pageState.products);
    displayProducts = _applyLocalSort(displayProducts);

    if (displayProducts.isEmpty && !pageState.isLoading) {
      return Column(
        children: [
          _buildFilterSection(pageState),
          Expanded(
            child: Center(
              child: Column(
                mainAxisAlignment: MainAxisAlignment.center,
                children: [
                  const Icon(
                    Icons.inventory_2,
                    size: 64,
                    color: TossColors.gray400,
                  ),
                  const SizedBox(height: TossSpacing.space3),
                  Text(
                    'No products found',
                    style: TossTextStyles.bodyLarge.copyWith(
                      color: TossColors.gray600,
                    ),
                  ),
                ],
              ),
            ),
          ),
        ],
      );
    }

    if (pageState.isLoading && displayProducts.isEmpty) {
      return Column(
        children: [
          _buildFilterSection(pageState),
          const Expanded(
            child: Center(
              child: CircularProgressIndicator(),
            ),
          ),
        ],
      );
    }

    return CustomScrollView(
      controller: _scrollController,
      slivers: [
        // Sticky filter section
        SliverPersistentHeader(
          pinned: true,
          delegate: _FilterHeaderDelegate(
            pageState: pageState,
            selectedAvailability: _selectedAvailability,
            selectedLocation: _selectedLocation,
            selectedBrand: _selectedBrand,
            selectedCategory: _selectedCategory,
            onFilterTap: (filter) {
              _showFilterBottomSheet(filter);
            },
          ),
        ),
        // Product list
        SliverPadding(
          padding: const EdgeInsets.fromLTRB(12, 4, 12, 100),
          sliver: SliverList(
            delegate: SliverChildBuilderDelegate(
              (context, index) {
                final product = displayProducts[index];
                final currencySymbol = pageState.currency?.symbol ?? '\$';
                return InventoryProductCard(
                  product: product,
                  currencySymbol: currencySymbol,
                  onTransferTap: () => _showMoveStockDialog(product),
                );
              },
              childCount: displayProducts.length,
            ),
          ),
        ),
        // Loading More Indicator
        if (pageState.isLoadingMore)
          const SliverToBoxAdapter(
            child: Padding(
              padding: EdgeInsets.all(TossSpacing.space4),
              child: Center(
                child: CircularProgressIndicator(),
              ),
            ),
          ),
      ],
    );
  }

  Widget _buildFilterSection(InventoryPageState pageState) {
    return Container(
      color: TossColors.white,
      padding: const EdgeInsets.fromLTRB(12, 8, 12, 0),
      child: Column(
        crossAxisAlignment: CrossAxisAlignment.start,
        children: [
          // Filter pills row
          SizedBox(
            height: 56,
            child: ListView(
              scrollDirection: Axis.horizontal,
              children: [
                _buildFilterPill('Availability', _selectedAvailability),
                const SizedBox(width: 8),
                _buildFilterPill('Location', _selectedLocation),
                const SizedBox(width: 8),
                _buildFilterPill('Brand', _selectedBrand),
                const SizedBox(width: 8),
                _buildFilterPill('Categories', _selectedCategory),
              ],
            ),
          ),
          const SizedBox(height: 12),
          // Summary text
          Text(
            'Total on hand: ${pageState.pagination.total} items · Total value: ${_formatCurrency(_calculateTotalValue(pageState.products))}',
            style: TossTextStyles.caption.copyWith(
              fontWeight: FontWeight.w500,
              color: TossColors.gray600,
            ),
          ),
          const SizedBox(height: 8),
          // Divider
          Container(
            height: 1,
            color: TossColors.gray100,
          ),
        ],
      ),
    );
  }

  Widget _buildFilterPill(String title, String subtitle) {
    return Material(
      color: TossColors.transparent,
      child: InkWell(
        onTap: () {
          _showFilterBottomSheet(title);
        },
        borderRadius: BorderRadius.circular(TossBorderRadius.sm),
        child: Container(
          padding: const EdgeInsets.symmetric(horizontal: 14, vertical: 8),
          decoration: BoxDecoration(
            color: TossColors.gray50,
            borderRadius: BorderRadius.circular(TossBorderRadius.sm),
          ),
          child: Row(
            mainAxisSize: MainAxisSize.min,
            children: [
              Column(
                crossAxisAlignment: CrossAxisAlignment.start,
                mainAxisAlignment: MainAxisAlignment.center,
                children: [
                  Text(
                    title,
                    style: TossTextStyles.bodySmall.copyWith(
                      fontWeight: FontWeight.w600,
                      color: TossColors.gray900,
                    ),
                  ),
                  const SizedBox(height: 2),
                  Text(
                    subtitle,
                    style: TossTextStyles.caption.copyWith(
                      fontWeight: FontWeight.w400,
                      color: TossColors.gray600,
                    ),
                  ),
                ],
              ),
              const SizedBox(width: 16),
              const Icon(
                Icons.keyboard_arrow_down,
                size: 16,
                color: TossColors.gray600,
              ),
            ],
          ),
        ),
      ),
    );
  }

  Widget _buildFloatingAddButton() {
    return TossSpeedDial(
      actions: [
        TossSpeedDialAction(
          icon: Icons.add,
          label: 'Add New Product',
          onPressed: () {
            context.push('/inventoryManagement/addProduct');
          },
        ),
        TossSpeedDialAction(
          icon: Icons.download_outlined,
          label: 'Record Stock In',
          onPressed: () {
<<<<<<< HEAD
            context.push('/session/action/receiving');
=======
            // Navigate to Receiving session list
            context.push('/session/list/receiving');
>>>>>>> fb8e8210
          },
        ),
        TossSpeedDialAction(
          icon: Icons.format_list_numbered,
          label: 'Start Inventory Count',
          onPressed: () {
<<<<<<< HEAD
            context.push('/session/action/counting');
=======
            // Navigate to Stock Count session list
            context.push('/session/list/counting');
>>>>>>> fb8e8210
          },
        ),
      ],
    );
  }

  void _showFilterBottomSheet(String filterType) {
    final options = _getFilterOptions(filterType);
    final currentSelection = _getCurrentFilterSelection(filterType);

    TossBottomSheet.show(
      context: context,
      title: filterType,
      content: ListView.separated(
        shrinkWrap: true,
        itemCount: options.length,
        separatorBuilder: (context, index) => const Divider(
          height: 1,
          color: TossColors.gray100,
        ),
        itemBuilder: (context, index) {
          final option = options[index];
          final isSelected = option == currentSelection;

          return ListTile(
            contentPadding: EdgeInsets.zero,
            title: Text(
              option,
              style: TossTextStyles.body.copyWith(
                fontWeight: isSelected ? FontWeight.w600 : FontWeight.w400,
                color: isSelected ? TossColors.primary : TossColors.gray900,
              ),
            ),
            trailing: isSelected
                ? const Icon(Icons.check, color: TossColors.primary, size: 20)
                : null,
            onTap: () {
              setState(() {
                _setFilterSelection(filterType, option);
              });
              Navigator.pop(context);
            },
          );
        },
      ),
    );
  }

  String _getCurrentFilterSelection(String filterType) {
    switch (filterType) {
      case 'Availability':
        return _selectedAvailability;
      case 'Location':
        return _selectedLocation;
      case 'Brand':
        return _selectedBrand;
      case 'Categories':
        return _selectedCategory;
      default:
        return '';
    }
  }

  void _setFilterSelection(String filterType, String value) {
    switch (filterType) {
      case 'Availability':
        _selectedAvailability = value;
        _onAvailabilityChanged(value);
      case 'Location':
        _selectedLocation = value;
        // Update AppState with new store selection and refresh inventory
        _onLocationChanged(value);
      case 'Brand':
        _selectedBrand = value;
        _onBrandChanged(value);
      case 'Categories':
        _selectedCategory = value;
        _onCategoryChanged(value);
    }
  }

  /// Handle availability filter change
  void _onAvailabilityChanged(String availability) {
    String? stockStatus;
    switch (availability) {
      case 'In stock':
        stockStatus = 'normal';
      case 'Out of stock':
        stockStatus = 'out_of_stock';
      case 'Low stock':
        stockStatus = 'low';
      default:
        stockStatus = null; // All products
    }
    ref.read(inventoryPageProvider.notifier).setStockStatus(stockStatus);
  }

  /// Handle brand filter change
  void _onBrandChanged(String brandName) {
    if (brandName == 'All brands') {
      ref.read(inventoryPageProvider.notifier).setBrand(null);
      return;
    }

    // Find brand ID by name from metadata
    final metadataState = ref.read(inventoryMetadataProvider);
    final brands = metadataState.metadata?.brands ?? [];

    for (final brand in brands) {
      if (brand.name == brandName) {
        ref.read(inventoryPageProvider.notifier).setBrand(brand.id);
        return;
      }
    }
  }

  /// Handle category filter change
  void _onCategoryChanged(String categoryName) {
    if (categoryName == 'All categories') {
      ref.read(inventoryPageProvider.notifier).setCategory(null);
      return;
    }

    // Find category ID by name from metadata
    final metadataState = ref.read(inventoryMetadataProvider);
    final categories = metadataState.metadata?.categories ?? [];

    for (final category in categories) {
      if (category.name == categoryName) {
        ref.read(inventoryPageProvider.notifier).setCategory(category.id);
        return;
      }
    }
  }

  /// Handle location (store) change - update AppState and refresh inventory
  void _onLocationChanged(String storeName) {
    final appState = ref.read(appStateProvider);
    final storeInfo = _getStoreIdByName(storeName);

    if (storeInfo != null && storeInfo['store_id'] != appState.storeChoosen) {
      // Update AppState with new store selection
      ref.read(appStateProvider.notifier).selectStore(
        storeInfo['store_id']!,
        storeName: storeInfo['store_name'],
      );

      // Refresh inventory data for the new store
      ref.read(inventoryPageProvider.notifier).refresh();
    }
  }

  /// Get store_id by store name from AppState
  Map<String, String>? _getStoreIdByName(String storeName) {
    final appState = ref.read(appStateProvider);
    final currentCompanyId = appState.companyChoosen;
    final companies = appState.user['companies'] as List<dynamic>? ?? [];

    // Find current company
    Map<String, dynamic>? company;
    for (final c in companies) {
      if (c is Map<String, dynamic> && c['company_id'] == currentCompanyId) {
        company = c;
        break;
      }
    }

    if (company == null) return null;

    final storesList = company['stores'] as List<dynamic>? ?? [];

    // Find store by name
    for (final store in storesList) {
      final storeMap = store as Map<String, dynamic>;
      final name = storeMap['store_name'] as String? ?? '';
      if (name == storeName) {
        return {
          'store_id': storeMap['store_id'] as String? ?? '',
          'store_name': name,
        };
      }
    }

    return null;
  }

  List<String> _getFilterOptions(String filterType) {
    switch (filterType) {
      case 'Availability':
        return ['All products', 'In stock', 'Out of stock', 'Low stock'];
      case 'Location':
        return _getStoreOptions();
      case 'Brand':
        return _getBrandOptions();
      case 'Categories':
        return _getCategoryOptions();
      default:
        return ['All'];
    }
  }

  /// Get brand options from inventory metadata
  List<String> _getBrandOptions() {
    final metadataState = ref.read(inventoryMetadataProvider);
    final brands = metadataState.metadata?.brands ?? [];

    if (brands.isEmpty) {
      return ['All brands'];
    }

    return ['All brands', ...brands.map((brand) => brand.name)];
  }

  /// Get category options from inventory metadata
  List<String> _getCategoryOptions() {
    final metadataState = ref.read(inventoryMetadataProvider);
    final categories = metadataState.metadata?.categories ?? [];

    if (categories.isEmpty) {
      return ['All categories'];
    }

    return ['All categories', ...categories.map((category) => category.name)];
  }

  /// Get store options from AppState for Location filter
  List<String> _getStoreOptions() {
    final appState = ref.read(appStateProvider);
    final currentCompanyId = appState.companyChoosen;
    final companies = appState.user['companies'] as List<dynamic>? ?? [];

    // Find current company
    Map<String, dynamic>? company;
    for (final c in companies) {
      if (c is Map<String, dynamic> && c['company_id'] == currentCompanyId) {
        company = c;
        break;
      }
    }

    if (company == null) {
      // Fallback: return current store name only
      return [appState.storeName.isNotEmpty ? appState.storeName : 'All locations'];
    }

    final storesList = company['stores'] as List<dynamic>? ?? [];

    if (storesList.isEmpty) {
      return [appState.storeName.isNotEmpty ? appState.storeName : 'All locations'];
    }

    // Extract store names
    final storeNames = storesList.map((store) {
      final storeMap = store as Map<String, dynamic>;
      return storeMap['store_name'] as String? ?? 'Unknown Store';
    }).toList();

    return storeNames;
  }

  double _calculateTotalValue(List<Product> products) {
    return products.fold(0.0, (sum, product) => sum + (product.onHand * product.salePrice));
  }

  String _formatCurrency(double value) {
    return value.toStringAsFixed(0).replaceAllMapped(
      RegExp(r'(\d{1,3})(?=(\d{3})+(?!\d))'),
      (Match m) => '${m[1]},',
    );
  }

  /// Get all stores for the current company from AppState
  List<StoreLocation> _getCompanyStores(AppState appState, Product product) {
    final currentCompanyId = appState.companyChoosen;
    final currentStoreId = appState.storeChoosen;
    final companies = appState.user['companies'] as List<dynamic>? ?? [];

    // Find current company using safe lookup
    Map<String, dynamic>? company;
    for (final c in companies) {
      if (c is Map<String, dynamic> && c['company_id'] == currentCompanyId) {
        company = c;
        break;
      }
    }

    if (company == null) {
      // Fallback: return single location with product's on-hand quantity
      return [
        StoreLocation(
          id: currentStoreId,
          name: appState.storeName.isNotEmpty ? appState.storeName : 'Main Store',
          stock: product.onHand,
          isCurrentStore: true,
        ),
      ];
    }

    final storesList = company['stores'] as List<dynamic>? ?? [];

    if (storesList.isEmpty) {
      // No stores found, return single location
      return [
        StoreLocation(
          id: currentStoreId,
          name: appState.storeName.isNotEmpty ? appState.storeName : 'Main Store',
          stock: product.onHand,
          isCurrentStore: true,
        ),
      ];
    }

    // Convert stores to StoreLocation
    return storesList.map((store) {
      final storeMap = store as Map<String, dynamic>;
      final storeId = storeMap['store_id'] as String? ?? '';
      final storeName = storeMap['store_name'] as String? ?? 'Unknown Store';
      final isCurrentStore = storeId == currentStoreId;

      return StoreLocation(
        id: storeId,
        name: storeName,
        // For now, show on-hand qty for current store, 0 for others
        stock: isCurrentStore ? product.onHand : 0,
        isCurrentStore: isCurrentStore,
      );
    }).toList();
  }

  void _showMoveStockDialog(Product product) {
    final appState = ref.read(appStateProvider);
    final allStores = _getCompanyStores(appState, product);

    // Find current store as the default "from" location
    final currentStoreId = appState.storeChoosen;
    StoreLocation? fromLocation;
    for (final store in allStores) {
      if (store.id == currentStoreId) {
        fromLocation = store;
        break;
      }
    }
    fromLocation ??= allStores.isNotEmpty ? allStores.first : null;

    if (fromLocation == null) {
      ScaffoldMessenger.of(context).showSnackBar(
        const SnackBar(
          content: Text('No stores available'),
          duration: Duration(seconds: 2),
        ),
      );
      return;
    }

    MoveStockDialog.show(
      context: context,
      productName: product.name,
      productId: product.id,
      fromLocation: fromLocation,
      allStores: allStores,
      onSubmit: (fromStore, toStore, quantity) async {
        // Call inventory_move_product_v3 RPC
        Navigator.pop(context);

        try {
          final repository = ref.read(inventoryRepositoryProvider);
          final result = await repository.moveProduct(
            companyId: appState.companyChoosen,
            fromStoreId: fromStore.id,
            toStoreId: toStore.id,
            productId: product.id,
            quantity: quantity,
            updatedBy: appState.userId,
            notes: 'Move ${product.sku}',
          );

          if (result != null && mounted) {
            ScaffoldMessenger.of(context).showSnackBar(
              SnackBar(
                content: Text('Moved $quantity units from ${fromStore.name} to ${toStore.name}'),
                backgroundColor: TossColors.success,
                duration: const Duration(seconds: 2),
              ),
            );
            // Refresh inventory data
            ref.read(inventoryPageProvider.notifier).refresh();
          }
        } catch (e) {
          if (mounted) {
            ScaffoldMessenger.of(context).showSnackBar(
              SnackBar(
                content: Text('Failed to move stock: $e'),
                backgroundColor: TossColors.error,
                duration: const Duration(seconds: 3),
              ),
            );
          }
        }
      },
    );
  }

  String _getSortLabel() {
    if (_currentSort == null) return 'Name (A-Z)';

    final sort = _currentSort!;
    final isAsc = sort.direction == _SortDirection.asc;

    switch (sort.field) {
      case _SortField.name:
        return isAsc ? 'Name (A-Z)' : 'Name (Z-A)';
      case _SortField.price:
        return isAsc ? 'Price (Low to High)' : 'Price (High to Low)';
      case _SortField.stock:
        return isAsc ? 'Stock (Low to High)' : 'Stock (High to Low)';
      case _SortField.value:
        return 'Value (High to Low)';
    }
  }

  /// Apply client-side filtering for brand, category, and stock status
  /// RPC does not support these filters, so we filter locally
  List<Product> _applyLocalFilters(List<Product> products) {
    if (products.isEmpty) return products;

    return products.where((product) {
      // Brand filter
      if (_selectedBrand != 'All brands') {
        if (product.brandName != _selectedBrand) {
          return false;
        }
      }

      // Category filter
      if (_selectedCategory != 'All categories') {
        if (product.categoryName != _selectedCategory) {
          return false;
        }
      }

      // Availability (stock status) filter
      if (_selectedAvailability != 'All products') {
        final stockStatus = product.getStockStatus();
        switch (_selectedAvailability) {
          case 'In stock':
            // Include normal, excess, and low stock (anything with stock > 0)
            if (stockStatus == StockStatus.outOfStock) {
              return false;
            }
          case 'Out of stock':
            if (stockStatus != StockStatus.outOfStock) {
              return false;
            }
          case 'Low stock':
            // Include low and critical stock
            if (stockStatus != StockStatus.low && stockStatus != StockStatus.critical) {
              return false;
            }
        }
      }

      return true;
    }).toList();
  }

  List<Product> _applyLocalSort(List<Product> products) {
    if (_currentSort == null) return products;

    final sorted = List<Product>.from(products);
    final sort = _currentSort!;
    final isAsc = sort.direction == _SortDirection.asc;

    switch (sort.field) {
      case _SortField.name:
        sorted.sort((a, b) => isAsc
            ? a.name.compareTo(b.name)
            : b.name.compareTo(a.name),);
      case _SortField.price:
        sorted.sort((a, b) => isAsc
            ? a.salePrice.compareTo(b.salePrice)
            : b.salePrice.compareTo(a.salePrice),);
      case _SortField.stock:
        sorted.sort((a, b) => isAsc
            ? a.onHand.compareTo(b.onHand)
            : b.onHand.compareTo(a.onHand),);
      case _SortField.value:
        sorted.sort((a, b) =>
            (b.onHand * b.salePrice).compareTo(a.onHand * a.salePrice),);
    }

    return sorted;
  }

  void _showSortOptionsSheet() {
    TossBottomSheet.show(
      context: context,
      title: 'Sort By',
      content: SingleChildScrollView(
        child: Column(
          mainAxisSize: MainAxisSize.min,
          children: [
            _buildSortOption('Name (A-Z)', _SortOption.nameAsc),
            _buildSortOption('Name (Z-A)', _SortOption.nameDesc),
            _buildSortOption('Price (Low to High)', _SortOption.priceAsc),
            _buildSortOption('Price (High to Low)', _SortOption.priceDesc),
            _buildSortOption('Stock (Low to High)', _SortOption.stockAsc),
            _buildSortOption('Stock (High to Low)', _SortOption.stockDesc),
            _buildSortOption('Value (High to Low)', _SortOption.valueDesc),
          ],
        ),
      ),
    );
  }

  Widget _buildSortOption(String label, _SortOption option) {
    final isSelected = _currentSort == option;
    return ListTile(
      dense: true,
      visualDensity: VisualDensity.compact,
      contentPadding: EdgeInsets.zero,
      title: Text(
        label,
        style: TossTextStyles.body.copyWith(
          fontWeight: isSelected ? FontWeight.w600 : FontWeight.w400,
          color: isSelected ? TossColors.primary : TossColors.gray900,
        ),
      ),
      trailing: isSelected
          ? const Icon(Icons.check, color: TossColors.primary, size: 20)
          : null,
      onTap: () {
        setState(() {
          if (_currentSort == option) {
            // Toggle off if same option is selected
            _currentSort = null;
          } else {
            _currentSort = option;
          }
        });
        Navigator.pop(context);
      },
    );
  }
}

/// Sticky header delegate for filters
class _FilterHeaderDelegate extends SliverPersistentHeaderDelegate {
  final InventoryPageState pageState;
  final String selectedAvailability;
  final String selectedLocation;
  final String selectedBrand;
  final String selectedCategory;
  final Function(String) onFilterTap;

  _FilterHeaderDelegate({
    required this.pageState,
    required this.selectedAvailability,
    required this.selectedLocation,
    required this.selectedBrand,
    required this.selectedCategory,
    required this.onFilterTap,
  });

  @override
  Widget build(
      BuildContext context, double shrinkOffset, bool overlapsContent) {
    return Container(
      color: TossColors.white,
      padding: const EdgeInsets.fromLTRB(12, 8, 12, 0),
      child: Column(
        crossAxisAlignment: CrossAxisAlignment.start,
        children: [
          // Filter pills row
          SizedBox(
            height: 56,
            child: ListView(
              scrollDirection: Axis.horizontal,
              children: [
                _buildFilterPill('Availability', selectedAvailability),
                const SizedBox(width: 8),
                _buildFilterPill('Location', selectedLocation),
                const SizedBox(width: 8),
                _buildFilterPill('Brand', selectedBrand),
                const SizedBox(width: 8),
                _buildFilterPill('Categories', selectedCategory),
              ],
            ),
          ),
          const SizedBox(height: 12),
          // Summary text
          Text(
            'Total on hand: ${pageState.pagination.total} items · Total value: ${_formatCurrency(_calculateTotalValue())}',
            style: TossTextStyles.caption.copyWith(
              fontWeight: FontWeight.w500,
              color: TossColors.gray600,
            ),
          ),
          const SizedBox(height: 8),
          // Divider
          Container(
            height: 1,
            color: TossColors.gray100,
          ),
        ],
      ),
    );
  }

  Widget _buildFilterPill(String title, String subtitle) {
    return Material(
      color: TossColors.transparent,
      child: InkWell(
        onTap: () => onFilterTap(title),
        borderRadius: BorderRadius.circular(TossBorderRadius.sm),
        child: Container(
          padding: const EdgeInsets.symmetric(horizontal: 14, vertical: 8),
          decoration: BoxDecoration(
            color: TossColors.gray50,
            borderRadius: BorderRadius.circular(TossBorderRadius.sm),
          ),
          child: Row(
            mainAxisSize: MainAxisSize.min,
            children: [
              Column(
                crossAxisAlignment: CrossAxisAlignment.start,
                mainAxisAlignment: MainAxisAlignment.center,
                children: [
                  Text(
                    title,
                    style: TossTextStyles.bodySmall.copyWith(
                      fontWeight: FontWeight.w600,
                      color: TossColors.gray900,
                    ),
                  ),
                  const SizedBox(height: 2),
                  Text(
                    subtitle,
                    style: TossTextStyles.caption.copyWith(
                      fontWeight: FontWeight.w400,
                      color: TossColors.gray600,
                    ),
                  ),
                ],
              ),
              const SizedBox(width: 16),
              const Icon(
                Icons.keyboard_arrow_down,
                size: 16,
                color: TossColors.gray600,
              ),
            ],
          ),
        ),
      ),
    );
  }

  double _calculateTotalValue() {
    return pageState.products.fold(0.0, (sum, product) => sum + (product.onHand * product.salePrice));
  }

  String _formatCurrency(double value) {
    return value.toStringAsFixed(0).replaceAllMapped(
      RegExp(r'(\d{1,3})(?=(\d{3})+(?!\d))'),
      (Match m) => '${m[1]},',
    );
  }

  @override
  double get maxExtent => 120;

  @override
  double get minExtent => 120;

  @override
  bool shouldRebuild(covariant SliverPersistentHeaderDelegate oldDelegate) {
    return true;
  }
}

/// Client-side sort options for inventory list
/// Note: Server RPC does not support sorting, so this is handled locally
enum _SortField { name, price, stock, value }

enum _SortDirection { asc, desc }

class _SortOption {
  final _SortField field;
  final _SortDirection direction;

  const _SortOption(this.field, this.direction);

  static const nameAsc = _SortOption(_SortField.name, _SortDirection.asc);
  static const nameDesc = _SortOption(_SortField.name, _SortDirection.desc);
  static const priceAsc = _SortOption(_SortField.price, _SortDirection.asc);
  static const priceDesc = _SortOption(_SortField.price, _SortDirection.desc);
  static const stockAsc = _SortOption(_SortField.stock, _SortDirection.asc);
  static const stockDesc = _SortOption(_SortField.stock, _SortDirection.desc);
  static const valueDesc = _SortOption(_SortField.value, _SortDirection.desc);

  @override
  bool operator ==(Object other) =>
      identical(this, other) ||
      other is _SortOption && field == other.field && direction == other.direction;

  @override
  int get hashCode => field.hashCode ^ direction.hashCode;
}<|MERGE_RESOLUTION|>--- conflicted
+++ resolved
@@ -368,24 +368,16 @@
           icon: Icons.download_outlined,
           label: 'Record Stock In',
           onPressed: () {
-<<<<<<< HEAD
-            context.push('/session/action/receiving');
-=======
             // Navigate to Receiving session list
             context.push('/session/list/receiving');
->>>>>>> fb8e8210
           },
         ),
         TossSpeedDialAction(
           icon: Icons.format_list_numbered,
           label: 'Start Inventory Count',
           onPressed: () {
-<<<<<<< HEAD
-            context.push('/session/action/counting');
-=======
             // Navigate to Stock Count session list
             context.push('/session/list/counting');
->>>>>>> fb8e8210
           },
         ),
       ],
