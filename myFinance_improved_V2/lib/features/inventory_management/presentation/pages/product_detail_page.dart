--- conflicted
+++ resolved
@@ -19,11 +19,7 @@
 import '../widgets/move_stock_dialog.dart';
 import 'product_transactions_page.dart';
 
-<<<<<<< HEAD
 /// Product Detail Page - New design with compact header and location list
-=======
-/// Product Detail Page - Shows detailed product information
->>>>>>> 45541200
 class ProductDetailPage extends ConsumerStatefulWidget {
   final String productId;
 
@@ -37,20 +33,7 @@
 }
 
 class _ProductDetailPageState extends ConsumerState<ProductDetailPage> {
-<<<<<<< HEAD
   bool _hasStockFilter = true;
-=======
-  Future<void> _navigateToEdit() async {
-    final result = await context.push<bool>(
-      '/inventoryManagement/editProduct/${widget.productId}',
-    );
-
-    // If edit was successful, refresh the list
-    if (result == true && mounted) {
-      await ref.read(inventoryPageProvider.notifier).refresh();
-    }
-  }
->>>>>>> 45541200
 
   @override
   Widget build(BuildContext context) {
@@ -64,7 +47,6 @@
     );
 
     return TossScaffold(
-<<<<<<< HEAD
       backgroundColor: TossColors.white,
       body: SafeArea(
         child: Column(
@@ -138,34 +120,6 @@
                 onPressed: () => _showMoreOptions(context, ref, product),
               ),
             ],
-=======
-      backgroundColor: TossColors.gray100,
-      appBar: AppBar(
-        leading: IconButton(
-          icon: const Icon(Icons.arrow_back),
-          onPressed: () {
-            // Refresh inventory list when going back
-            ref.read(inventoryPageProvider.notifier).refresh();
-            context.pop();
-          },
-        ),
-        title: Text(
-          'Product Details',
-          style: TossTextStyles.h3.copyWith(fontWeight: FontWeight.w700),
-        ),
-        centerTitle: true,
-        elevation: 0,
-        backgroundColor: TossColors.gray100,
-        foregroundColor: TossColors.black,
-        actions: [
-          IconButton(
-            icon: const Icon(Icons.edit),
-            onPressed: _navigateToEdit,
-          ),
-          IconButton(
-            icon: const Icon(Icons.delete_outline),
-            onPressed: () => _showDeleteConfirmation(product),
->>>>>>> 45541200
           ),
         ],
       ),
