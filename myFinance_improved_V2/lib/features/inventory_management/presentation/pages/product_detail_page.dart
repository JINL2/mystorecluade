import 'package:flutter/material.dart';
import 'package:flutter/services.dart';
import 'package:flutter_riverpod/flutter_riverpod.dart';
import 'package:go_router/go_router.dart';

import '../../../../app/providers/app_state_provider.dart';
import '../../../../app/providers/app_state.dart';
import '../../di/inventory_providers.dart';
import '../../../../shared/themes/toss_colors.dart';
import '../../../../shared/themes/toss_text_styles.dart';
import '../../../../shared/themes/toss_spacing.dart';
import '../../../../shared/themes/toss_border_radius.dart';
import '../../../../shared/widgets/common/toss_scaffold.dart';
import '../../../../shared/widgets/common/toss_success_error_dialog.dart';
import '../../../../shared/widgets/common/gray_divider_space.dart';
import '../../../../shared/widgets/toss/toss_icon_button.dart';
import '../../domain/entities/product.dart';
<<<<<<< HEAD
=======
import '../../domain/repositories/inventory_repository.dart';
>>>>>>> 2ee0b585
import '../providers/inventory_providers.dart';
import '../widgets/move_stock_dialog.dart';
import 'product_transactions_page.dart';

/// Product Detail Page - New design with compact header and location list
class ProductDetailPage extends ConsumerStatefulWidget {
  final String productId;

  const ProductDetailPage({
    super.key,
    required this.productId,
  });

  @override
  ConsumerState<ProductDetailPage> createState() => _ProductDetailPageState();
}

class _ProductDetailPageState extends ConsumerState<ProductDetailPage> {
  bool _hasStockFilter = true;
<<<<<<< HEAD
=======
  List<StoreStock>? _storeStocks;
  bool _isLoadingStocks = true;

  @override
  void initState() {
    super.initState();
    _loadStoreStocks();
  }

  Future<void> _loadStoreStocks() async {
    final appState = ref.read(appStateProvider);
    final companyId = appState.companyChoosen;

    if (companyId.isEmpty) {
      setState(() {
        _isLoadingStocks = false;
      });
      return;
    }

    try {
      final repository = ref.read(inventoryRepositoryProvider);
      final result = await repository.getProductStockByStores(
        companyId: companyId,
        productIds: [widget.productId],
      );

      if (mounted) {
        if (result != null && result.products.isNotEmpty) {
          setState(() {
            _storeStocks = result.products.first.stores;
            _isLoadingStocks = false;
          });
        } else {
          setState(() {
            _storeStocks = [];
            _isLoadingStocks = false;
          });
        }
      }
    } catch (e) {
      // ignore: avoid_print
      print('[ProductDetailPage] Error loading store stocks: $e');
      if (mounted) {
        setState(() {
          _isLoadingStocks = false;
        });
      }
    }
  }
>>>>>>> 2ee0b585

  @override
  Widget build(BuildContext context) {
    // ignore: avoid_print
    print('🔴 [ProductDetailPage] build called - productId: ${widget.productId}');
    final productsState = ref.watch(inventoryPageProvider);
    final currencySymbol = productsState.currency?.symbol ?? '';

    // Find product in the list
    final product = productsState.products.firstWhere(
      (p) => p.id == widget.productId,
      orElse: () => throw Exception('Product not found'),
    );

    return TossScaffold(
      backgroundColor: TossColors.white,
      body: SafeArea(
        child: Column(
<<<<<<< HEAD
          children: [
            // Top bar
            _buildTopBar(context, ref, product),
            // Content
            Expanded(
              child: SingleChildScrollView(
                child: Column(
                  children: [
                    // Product header
                    _buildProductHeader(context, product),
                    // Hero stats
                    _buildHeroStats(product, currencySymbol),
                    // Section divider
                    _buildSectionDivider(),
                    // Locations section
                    _buildLocationsSection(product),
                  ],
                ),
              ),
            ),
          ],
        ),
      ),
    );
  }

  Widget _buildTopBar(BuildContext context, WidgetRef ref, Product product) {
    return Container(
      height: 56,
      padding: const EdgeInsets.symmetric(horizontal: TossSpacing.space4),
      child: Row(
        mainAxisAlignment: MainAxisAlignment.spaceBetween,
        children: [
          // Left side - back button and SKU
          Row(
            children: [
              GestureDetector(
                onTap: () => Navigator.of(context).maybePop(),
                child: Container(
                  width: 32,
                  height: 32,
                  alignment: Alignment.center,
                  child: const Icon(
                    Icons.arrow_back,
                    size: 22,
                    color: TossColors.gray900,
                  ),
                ),
              ),
              const SizedBox(width: TossSpacing.space2),
              Text(
                product.sku,
                style: TossTextStyles.titleLarge.copyWith(
                  color: TossColors.gray900,
                ),
              ),
            ],
          ),
          // Right side - edit and more buttons
          Row(
            children: [
              TossIconButton.edit(
                onPressed: () {
                  context.push('/inventoryManagement/editProduct/${widget.productId}');
                },
              ),
              TossIconButton.more(
                onPressed: () => _showMoreOptions(context, ref, product),
              ),
            ],
          ),
        ],
      ),
    );
  }

  Widget _buildProductHeader(BuildContext context, Product product) {
    return GestureDetector(
      onTap: () {
        context.push('/inventoryManagement/editProduct/${widget.productId}');
      },
      child: Container(
        padding: const EdgeInsets.fromLTRB(
          TossSpacing.space4,
          TossSpacing.space6,
          TossSpacing.space4,
          TossSpacing.space5,
        ),
        child: Row(
          crossAxisAlignment: CrossAxisAlignment.start,
          children: [
            // Product image
            _buildProductImage(product),
            const SizedBox(width: TossSpacing.space4),
            // Product info
            Expanded(
              child: Column(
                crossAxisAlignment: CrossAxisAlignment.start,
                children: [
                  // SKU with copy button
                  Row(
                    children: [
                      Text(
                        product.sku,
                        style: TossTextStyles.body.copyWith(
                          fontWeight: FontWeight.w500,
                          color: TossColors.gray600,
                        ),
                      ),
                      const SizedBox(width: 6),
                      GestureDetector(
                        onTap: () {
                          Clipboard.setData(ClipboardData(text: product.sku));
                          ScaffoldMessenger.of(context).showSnackBar(
                            const SnackBar(
                              content: Text('SKU copied to clipboard'),
                              duration: Duration(seconds: 1),
                            ),
                          );
                        },
                        child: Icon(
                          Icons.copy_outlined,
                          size: 18,
                          color: TossColors.gray500,
                        ),
                      ),
                    ],
                  ),
                  const SizedBox(height: 6),
                  // Product name
                  Text(
                    product.name,
                    style: TossTextStyles.bodyMedium.copyWith(
                      fontWeight: FontWeight.w700,
                      fontSize: 16,
                      color: TossColors.gray900,
                    ),
                  ),
                  const SizedBox(height: TossSpacing.space4),
                  // Quantity badge
                  Row(
                    children: [
                      Container(
                        height: 32,
                        padding: const EdgeInsets.symmetric(horizontal: 12),
                        decoration: BoxDecoration(
                          color: TossColors.primary,
                          borderRadius: BorderRadius.circular(6),
                        ),
                        alignment: Alignment.center,
                        child: Text(
                          '${product.onHand}',
                          style: TossTextStyles.bodyMedium.copyWith(
                            fontWeight: FontWeight.w600,
                            color: TossColors.white,
                          ),
                        ),
                      ),
                      const SizedBox(width: TossSpacing.space2),
                      Text(
                        'On-hand qty',
                        style: TossTextStyles.caption.copyWith(
                          color: TossColors.gray600,
                        ),
                      ),
                    ],
                  ),
                ],
              ),
            ),
            // Chevron
            Icon(
              Icons.chevron_right,
              size: 18,
              color: TossColors.gray500,
            ),
          ],
        ),
      ),
    );
  }

  Widget _buildProductImage(Product product) {
    if (product.images.isEmpty) {
      return Container(
        width: 128,
        height: 128,
        decoration: BoxDecoration(
          color: TossColors.gray100,
          borderRadius: BorderRadius.circular(TossBorderRadius.xxxl),
        ),
        child: Icon(
          Icons.camera_alt_outlined,
          size: 26,
          color: TossColors.gray500,
        ),
      );
    }

    return ClipRRect(
      borderRadius: BorderRadius.circular(TossBorderRadius.xxxl),
      child: Image.network(
        product.images.first,
        width: 128,
        height: 128,
        fit: BoxFit.cover,
        errorBuilder: (context, error, stackTrace) => Container(
          width: 128,
          height: 128,
          decoration: BoxDecoration(
            color: TossColors.gray100,
            borderRadius: BorderRadius.circular(TossBorderRadius.xxxl),
          ),
          child: Icon(
            Icons.camera_alt_outlined,
            size: 26,
            color: TossColors.gray500,
          ),
        ),
      ),
    );
  }

  Widget _buildHeroStats(Product product, String currencySymbol) {
    return Container(
      margin: const EdgeInsets.only(top: TossSpacing.space2, bottom: TossSpacing.space4),
      padding: const EdgeInsets.symmetric(horizontal: TossSpacing.space4, vertical: 4),
      child: Row(
        crossAxisAlignment: CrossAxisAlignment.start,
        children: [
          // Attributes column
=======
          children: [
            // Top bar
            _buildTopBar(context, ref, product),
            // Content
            Expanded(
              child: SingleChildScrollView(
                child: Column(
                  children: [
                    // Product header
                    _buildProductHeader(context, product),
                    // Hero stats
                    _buildHeroStats(product, currencySymbol),
                    // Section divider
                    _buildSectionDivider(),
                    // Locations section
                    _buildLocationsSection(product),
                  ],
                ),
              ),
            ),
          ],
        ),
      ),
    );
  }

  Widget _buildTopBar(BuildContext context, WidgetRef ref, Product product) {
    return Container(
      height: 56,
      padding: const EdgeInsets.symmetric(horizontal: TossSpacing.space4),
      child: Row(
        mainAxisAlignment: MainAxisAlignment.spaceBetween,
        children: [
          // Left side - back button and SKU
          Row(
            children: [
              GestureDetector(
                onTap: () => Navigator.of(context).maybePop(),
                child: Container(
                  width: 32,
                  height: 32,
                  alignment: Alignment.center,
                  child: const Icon(
                    Icons.arrow_back,
                    size: 22,
                    color: TossColors.gray900,
                  ),
                ),
              ),
              const SizedBox(width: TossSpacing.space2),
              Text(
                product.sku,
                style: TossTextStyles.titleLarge.copyWith(
                  color: TossColors.gray900,
                ),
              ),
            ],
          ),
          // Right side - edit, history, and more buttons
          Row(
            children: [
              TossIconButton.edit(
                size: 26,
                padding: const EdgeInsets.all(12),
                onPressed: () {
                  context.push('/inventoryManagement/editProduct/${widget.productId}');
                },
              ),
              // Transaction history button
              GestureDetector(
                onTap: () {
                  Navigator.of(context).push<void>(
                    MaterialPageRoute<void>(
                      builder: (context) => ProductTransactionsPage(product: product),
                    ),
                  );
                },
                child: Container(
                  width: 44,
                  height: 44,
                  alignment: Alignment.center,
                  child: const Icon(
                    Icons.history,
                    size: 26,
                    color: TossColors.gray900,
                  ),
                ),
              ),
              TossIconButton.more(
                onPressed: () => _showMoreOptions(context, ref, product),
              ),
            ],
          ),
        ],
      ),
    );
  }

  Widget _buildProductHeader(BuildContext context, Product product) {
    return Container(
      padding: const EdgeInsets.fromLTRB(
        TossSpacing.space4,
        TossSpacing.space6,
        TossSpacing.space4,
        TossSpacing.space5,
      ),
      child: Row(
        crossAxisAlignment: CrossAxisAlignment.start,
        children: [
          // Product image
          _buildProductImage(product),
          const SizedBox(width: TossSpacing.space4),
          // Product info
>>>>>>> 2ee0b585
          Expanded(
            child: Column(
              crossAxisAlignment: CrossAxisAlignment.start,
              children: [
<<<<<<< HEAD
                Text(
                  'Attributes',
                  style: TossTextStyles.labelSmall.copyWith(
                    fontWeight: FontWeight.w500,
                    color: TossColors.gray600,
                  ),
                ),
                const SizedBox(height: 2),
                if (product.brandName != null)
                  Text(
                    '· ${product.brandName}',
                    style: TossTextStyles.body.copyWith(
                      fontWeight: FontWeight.w500,
                      color: TossColors.gray900,
                      height: 1.2,
                    ),
                  ),
                const SizedBox(height: 2),
                Text(
                  '· ${product.categoryName ?? 'Uncategorized'}',
                  style: TossTextStyles.body.copyWith(
                    fontWeight: FontWeight.w500,
                    color: TossColors.gray900,
                    height: 1.2,
                  ),
                ),
              ],
            ),
          ),
          // Divider
          const GrayVerticalDivider(height: 50, horizontalMargin: 12),
          // Cost column
          Expanded(
            child: Column(
              crossAxisAlignment: CrossAxisAlignment.start,
              children: [
                Text(
                  'Cost',
                  style: TossTextStyles.labelSmall.copyWith(
                    fontWeight: FontWeight.w500,
                    color: TossColors.gray600,
                  ),
                ),
                const SizedBox(height: 2),
                Text(
                  '$currencySymbol${_formatCurrency(product.costPrice)}',
                  style: TossTextStyles.body.copyWith(
                    fontWeight: FontWeight.w500,
                    color: TossColors.gray900,
                    height: 1.2,
                  ),
                ),
              ],
            ),
          ),
          // Divider
          Container(
            width: 1,
            height: 50,
            color: TossColors.gray200,
            margin: const EdgeInsets.only(left: 12, right: 8),
          ),
          // Price column
          Expanded(
            child: Column(
              crossAxisAlignment: CrossAxisAlignment.start,
              children: [
                Text(
                  'Price',
                  style: TossTextStyles.labelSmall.copyWith(
                    fontWeight: FontWeight.w500,
                    color: TossColors.gray600,
                  ),
                ),
                const SizedBox(height: 2),
                Text(
                  '$currencySymbol${_formatCurrency(product.salePrice)}',
                  style: TossTextStyles.body.copyWith(
                    fontWeight: FontWeight.w500,
                    color: TossColors.primary,
                    height: 1.2,
                  ),
                ),
              ],
            ),
          ),
        ],
      ),
    );
  }

  Widget _buildSectionDivider() {
    return Container(
      height: 15,
      color: TossColors.gray100,
    );
  }

  Widget _buildLocationsSection(Product product) {
    final appState = ref.watch(appStateProvider);
    final stores = _getCompanyStores(appState, product);
    // Find current store for Move Stock dialog
    final currentStore = stores.firstWhere(
      (s) => s.isCurrentStore,
      orElse: () => stores.first,
    );

    // Filter stores based on toggle
    final filteredStores = _hasStockFilter
        ? stores.where((s) => s.stock > 0).toList()
        : stores;

    return Column(
      children: [
        Padding(
          padding: const EdgeInsets.symmetric(horizontal: TossSpacing.space4),
          child: Column(
            children: [
              // Section header - "Move Stock" with toggle
              Padding(
                padding: const EdgeInsets.only(
                  top: TossSpacing.space6,
                  bottom: TossSpacing.space3,
                ),
                child: Row(
                  mainAxisAlignment: MainAxisAlignment.spaceBetween,
                  children: [
                    Text(
                      'Move Stock',
                      style: TossTextStyles.titleLarge.copyWith(
                        color: TossColors.gray900,
                      ),
                    ),
                    // Has stock toggle
                    Row(
                      children: [
                        Text(
                          'Has stock',
                          style: TossTextStyles.bodySmall.copyWith(
                            fontWeight: FontWeight.w500,
                            color: TossColors.gray600,
                          ),
                        ),
                        const SizedBox(width: TossSpacing.space2),
                        GestureDetector(
                          onTap: () {
                            setState(() {
                              _hasStockFilter = !_hasStockFilter;
                            });
                          },
                          child: _buildToggle(_hasStockFilter),
                        ),
                      ],
                    ),
                  ],
                ),
              ),
              // Store rows
              ...filteredStores.map((store) => _buildStoreRow(store, product, stores)),
            ],
          ),
        ),
        // Recent transactions button - full width dividers
        _buildRecentTransactionsButton(product),
        const SizedBox(height: TossSpacing.space4),
      ],
    );
  }

  Widget _buildToggle(bool isOn) {
    return Container(
      width: 34,
      height: 20,
      decoration: BoxDecoration(
        color: isOn ? TossColors.primary : TossColors.gray200,
        borderRadius: BorderRadius.circular(28),
      ),
      padding: const EdgeInsets.all(2),
      alignment: isOn ? Alignment.centerRight : Alignment.centerLeft,
      child: Container(
        width: 14,
        height: 14,
        decoration: const BoxDecoration(
          color: TossColors.white,
          shape: BoxShape.circle,
        ),
      ),
    );
  }

  Widget _buildStoreRow(StoreLocation store, Product product, List<StoreLocation> allStores) {
    return GestureDetector(
      onTap: () => _showMoveStockDialog(context, product, store, allStores),
      behavior: HitTestBehavior.opaque,
      child: Container(
        constraints: const BoxConstraints(minHeight: 48),
        padding: const EdgeInsets.symmetric(vertical: TossSpacing.space2),
        child: Row(
          mainAxisAlignment: MainAxisAlignment.spaceBetween,
          children: [
            // Left side - store icon and name
            Expanded(
              child: Row(
                children: [
                  const Icon(
                    Icons.store_outlined,
                    size: 18,
                    color: TossColors.gray900,
                  ),
                  const SizedBox(width: TossSpacing.space2),
                  // Store name with "This store" badge
                  Flexible(
                    child: RichText(
                      text: TextSpan(
                        children: [
                          TextSpan(
                            text: store.name,
                            style: TossTextStyles.body.copyWith(
                              fontWeight: FontWeight.w500,
                              color: TossColors.gray900,
                            ),
                          ),
                          if (store.isCurrentStore)
                            TextSpan(
                              text: ' · This store',
                              style: TossTextStyles.bodySmall.copyWith(
                                fontWeight: FontWeight.w400,
                                color: TossColors.gray600,
                              ),
                            ),
                        ],
                      ),
                    ),
                  ),
                ],
              ),
            ),
            // Right side - stock badge and chevron
            Row(
              children: [
                Container(
                  height: 28,
                  padding: const EdgeInsets.symmetric(horizontal: 10),
                  decoration: BoxDecoration(
                    color: store.stock > 0
                        ? TossColors.primarySurface
                        : TossColors.gray100,
                    borderRadius: BorderRadius.circular(6),
                  ),
                  alignment: Alignment.center,
                  child: Text(
                    '${store.stock}',
                    style: TossTextStyles.body.copyWith(
                      fontWeight: FontWeight.w600,
                      color: store.stock > 0
                          ? TossColors.primary
                          : TossColors.gray400,
                    ),
                  ),
                ),
                const SizedBox(width: 8),
                const Icon(
                  Icons.chevron_right,
                  size: 18,
                  color: TossColors.gray500,
                ),
              ],
            ),
          ],
        ),
      ),
    );
  }

  /// Get all stores for the current company from AppState
  List<StoreLocation> _getCompanyStores(AppState appState, Product product) {
    final currentCompanyId = appState.companyChoosen;
    final currentStoreId = appState.storeChoosen;
    final companies = appState.user['companies'] as List<dynamic>? ?? [];

    // Find current company using safe lookup
    Map<String, dynamic>? company;
    for (final c in companies) {
      if (c is Map<String, dynamic> && c['company_id'] == currentCompanyId) {
        company = c;
        break;
      }
    }

    if (company == null) {
      // Fallback: return single location with product's on-hand quantity
      return [
        StoreLocation(
          id: currentStoreId,
          name: appState.storeName.isNotEmpty ? appState.storeName : 'Main Store',
          stock: product.onHand,
          isCurrentStore: true,
        ),
      ];
    }

    final storesList = company['stores'] as List<dynamic>? ?? [];

    if (storesList.isEmpty) {
      // No stores found, return single location
      return [
        StoreLocation(
          id: currentStoreId,
          name: appState.storeName.isNotEmpty ? appState.storeName : 'Main Store',
          stock: product.onHand,
          isCurrentStore: true,
        ),
      ];
    }

    // Convert stores to StoreLocation
    // Note: Currently we don't have per-store stock data from API,
    // so we show total on-hand for current store and 0 for others
    // This should be updated when multi-location inventory is implemented
    return storesList.map((store) {
      final storeMap = store as Map<String, dynamic>;
      final storeId = storeMap['store_id'] as String? ?? '';
      final storeName = storeMap['store_name'] as String? ?? 'Unknown Store';
      final isCurrentStore = storeId == currentStoreId;

      return StoreLocation(
        id: storeId,
        name: storeName,
        // For now, show on-hand qty for current store, 0 for others
        // TODO: Replace with actual per-store stock when API supports it
        stock: isCurrentStore ? product.onHand : 0,
        isCurrentStore: isCurrentStore,
      );
    }).toList();
  }

  void _showMoveStockDialog(
    BuildContext context,
    Product product,
    StoreLocation fromLocation,
    List<StoreLocation> allStores,
  ) {
    MoveStockDialog.show(
      context: context,
      productName: product.name,
      fromLocation: fromLocation,
      allStores: allStores,
      onSubmit: (fromStore, toStore, quantity) {
        // TODO: Implement move stock API call
        Navigator.pop(context);
        ScaffoldMessenger.of(context).showSnackBar(
          SnackBar(
            content: Text('Moved $quantity units from ${fromStore.name} to ${toStore.name}'),
            duration: const Duration(seconds: 2),
          ),
        );
      },
    );
  }

  Widget _buildRecentTransactionsButton(Product product) {
    return Column(
      children: [
        // Top divider
        Container(
          height: 1,
          color: TossColors.gray200,
          margin: const EdgeInsets.only(bottom: 10),
        ),
        // Button
        GestureDetector(
          onTap: () {
            Navigator.of(context).push(
              MaterialPageRoute(
                builder: (context) => ProductTransactionsPage(product: product),
              ),
            );
          },
          behavior: HitTestBehavior.opaque,
          child: Container(
            padding: const EdgeInsets.symmetric(vertical: TossSpacing.space2),
            child: Row(
              mainAxisAlignment: MainAxisAlignment.center,
              children: [
                Icon(
                  Icons.history,
                  size: 20,
                  color: TossColors.gray600,
                ),
                const SizedBox(width: TossSpacing.space2),
                Text(
                  'Recent transactions',
                  style: TossTextStyles.body.copyWith(
                    fontWeight: FontWeight.w500,
                    color: TossColors.gray600,
                  ),
                ),
              ],
            ),
          ),
        ),
        // Bottom divider
        Container(
          height: 1,
          color: TossColors.gray200,
          margin: const EdgeInsets.only(top: 10),
        ),
      ],
=======
                // SKU with copy button
                Row(
                  children: [
                    Text(
                      product.sku,
                      style: TossTextStyles.body.copyWith(
                        fontWeight: FontWeight.w500,
                        color: TossColors.gray600,
                      ),
                    ),
                    const SizedBox(width: 6),
                    GestureDetector(
                      onTap: () {
                        Clipboard.setData(ClipboardData(text: product.sku));
                        ScaffoldMessenger.of(context).showSnackBar(
                          const SnackBar(
                            content: Text('SKU copied to clipboard'),
                            duration: Duration(seconds: 1),
                          ),
                        );
                      },
                      child: Icon(
                        Icons.copy_outlined,
                        size: 18,
                        color: TossColors.gray500,
                      ),
                    ),
                  ],
                ),
                const SizedBox(height: 6),
                // Product name
                Text(
                  product.name,
                  style: TossTextStyles.bodyMedium.copyWith(
                    fontWeight: FontWeight.w700,
                    fontSize: 16,
                    color: TossColors.gray900,
                  ),
                ),
                const SizedBox(height: TossSpacing.space4),
                // Quantity badge
                Row(
                  children: [
                    Container(
                      height: 32,
                      padding: const EdgeInsets.symmetric(horizontal: 12),
                      decoration: BoxDecoration(
                        color: TossColors.primary,
                        borderRadius: BorderRadius.circular(6),
                      ),
                      alignment: Alignment.center,
                      child: Text(
                        '${product.onHand}',
                        style: TossTextStyles.bodyMedium.copyWith(
                          fontWeight: FontWeight.w600,
                          color: TossColors.white,
                        ),
                      ),
                    ),
                    const SizedBox(width: TossSpacing.space2),
                    Text(
                      'On-hand qty',
                      style: TossTextStyles.caption.copyWith(
                        color: TossColors.gray600,
                      ),
                    ),
                  ],
                ),
              ],
            ),
          ),
        ],
      ),
    );
  }

  Widget _buildProductImage(Product product) {
    if (product.images.isEmpty) {
      return Container(
        width: 128,
        height: 128,
        decoration: BoxDecoration(
          color: TossColors.gray100,
          borderRadius: BorderRadius.circular(TossBorderRadius.xxxl),
        ),
        child: Icon(
          Icons.camera_alt_outlined,
          size: 26,
          color: TossColors.gray500,
        ),
      );
    }

    return ClipRRect(
      borderRadius: BorderRadius.circular(TossBorderRadius.xxxl),
      child: Image.network(
        product.images.first,
        width: 128,
        height: 128,
        fit: BoxFit.cover,
        errorBuilder: (context, error, stackTrace) => Container(
          width: 128,
          height: 128,
          decoration: BoxDecoration(
            color: TossColors.gray100,
            borderRadius: BorderRadius.circular(TossBorderRadius.xxxl),
          ),
          child: Icon(
            Icons.camera_alt_outlined,
            size: 26,
            color: TossColors.gray500,
          ),
        ),
      ),
    );
  }

  Widget _buildHeroStats(Product product, String currencySymbol) {
    return Container(
      margin: const EdgeInsets.only(top: TossSpacing.space2, bottom: TossSpacing.space4),
      padding: const EdgeInsets.symmetric(horizontal: TossSpacing.space4, vertical: 4),
      child: Row(
        crossAxisAlignment: CrossAxisAlignment.start,
        children: [
          // Attributes column
          Expanded(
            child: Column(
              crossAxisAlignment: CrossAxisAlignment.start,
              children: [
                Text(
                  'Attributes',
                  style: TossTextStyles.labelSmall.copyWith(
                    fontWeight: FontWeight.w500,
                    color: TossColors.gray600,
                  ),
                ),
                const SizedBox(height: 2),
                if (product.brandName != null)
                  Text(
                    '· ${product.brandName}',
                    style: TossTextStyles.body.copyWith(
                      fontWeight: FontWeight.w500,
                      color: TossColors.gray900,
                      height: 1.2,
                    ),
                  ),
                const SizedBox(height: 2),
                Text(
                  '· ${product.categoryName ?? 'Uncategorized'}',
                  style: TossTextStyles.body.copyWith(
                    fontWeight: FontWeight.w500,
                    color: TossColors.gray900,
                    height: 1.2,
                  ),
                ),
              ],
            ),
          ),
          // Divider
          const GrayVerticalDivider(height: 50, horizontalMargin: 12),
          // Cost column
          Expanded(
            child: Column(
              crossAxisAlignment: CrossAxisAlignment.start,
              children: [
                Text(
                  'Cost',
                  style: TossTextStyles.labelSmall.copyWith(
                    fontWeight: FontWeight.w500,
                    color: TossColors.gray600,
                  ),
                ),
                const SizedBox(height: 2),
                Text(
                  '$currencySymbol${_formatCurrency(product.costPrice)}',
                  style: TossTextStyles.body.copyWith(
                    fontWeight: FontWeight.w500,
                    color: TossColors.gray900,
                    height: 1.2,
                  ),
                ),
              ],
            ),
          ),
          // Divider
          Container(
            width: 1,
            height: 50,
            color: TossColors.gray200,
            margin: const EdgeInsets.only(left: 12, right: 8),
          ),
          // Price column
          Expanded(
            child: Column(
              crossAxisAlignment: CrossAxisAlignment.start,
              children: [
                Text(
                  'Price',
                  style: TossTextStyles.labelSmall.copyWith(
                    fontWeight: FontWeight.w500,
                    color: TossColors.gray600,
                  ),
                ),
                const SizedBox(height: 2),
                Text(
                  '$currencySymbol${_formatCurrency(product.salePrice)}',
                  style: TossTextStyles.body.copyWith(
                    fontWeight: FontWeight.w500,
                    color: TossColors.primary,
                    height: 1.2,
                  ),
                ),
              ],
            ),
          ),
        ],
      ),
    );
  }

  Widget _buildSectionDivider() {
    return Container(
      height: 15,
      color: TossColors.gray100,
    );
  }

  Widget _buildLocationsSection(Product product) {
    final appState = ref.watch(appStateProvider);
    final currentStoreId = appState.storeChoosen;

    // Use RPC data if available, otherwise fallback to AppState
    final stores = _buildStoreLocations(appState, product, currentStoreId);

    // Find current store for Move Stock dialog
    final currentStore = stores.firstWhere(
      (s) => s.isCurrentStore,
      orElse: () => stores.first,
    );

    // Filter stores based on toggle
    final filteredStores = _hasStockFilter
        ? stores.where((s) => s.stock > 0).toList()
        : stores;

    return Column(
      children: [
        Padding(
          padding: const EdgeInsets.symmetric(horizontal: TossSpacing.space4),
          child: Column(
            children: [
              // Section header - "Move Stock" with toggle
              Padding(
                padding: const EdgeInsets.only(
                  top: TossSpacing.space6,
                  bottom: TossSpacing.space3,
                ),
                child: Row(
                  mainAxisAlignment: MainAxisAlignment.spaceBetween,
                  children: [
                    Text(
                      'Move Stock',
                      style: TossTextStyles.titleLarge.copyWith(
                        color: TossColors.gray900,
                      ),
                    ),
                    // Has stock toggle
                    Row(
                      children: [
                        Text(
                          'Has stock',
                          style: TossTextStyles.bodySmall.copyWith(
                            fontWeight: FontWeight.w500,
                            color: TossColors.gray600,
                          ),
                        ),
                        const SizedBox(width: TossSpacing.space2),
                        GestureDetector(
                          onTap: () {
                            setState(() {
                              _hasStockFilter = !_hasStockFilter;
                            });
                          },
                          child: _buildToggle(_hasStockFilter),
                        ),
                      ],
                    ),
                  ],
                ),
              ),
              // Loading indicator or store rows
              if (_isLoadingStocks)
                const Padding(
                  padding: EdgeInsets.symmetric(vertical: TossSpacing.space4),
                  child: Center(
                    child: SizedBox(
                      width: 24,
                      height: 24,
                      child: CircularProgressIndicator(strokeWidth: 2),
                    ),
                  ),
                )
              else
                ...filteredStores.map((store) => _buildStoreRow(store, product, stores)),
            ],
          ),
        ),
        const SizedBox(height: TossSpacing.space4),
      ],
    );
  }

  /// Build store locations from RPC data or fallback to AppState
  List<StoreLocation> _buildStoreLocations(AppState appState, Product product, String currentStoreId) {
    // If we have RPC data, use it
    if (_storeStocks != null && _storeStocks!.isNotEmpty) {
      return _storeStocks!.map((stock) {
        return StoreLocation(
          id: stock.storeId,
          name: stock.storeName,
          stock: stock.quantityOnHand,
          isCurrentStore: stock.storeId == currentStoreId,
        );
      }).toList();
    }

    // Fallback to AppState-based method
    return _getCompanyStores(appState, product);
  }

  Widget _buildToggle(bool isOn) {
    return Container(
      width: 34,
      height: 20,
      decoration: BoxDecoration(
        color: isOn ? TossColors.primary : TossColors.gray200,
        borderRadius: BorderRadius.circular(28),
      ),
      padding: const EdgeInsets.all(2),
      alignment: isOn ? Alignment.centerRight : Alignment.centerLeft,
      child: Container(
        width: 14,
        height: 14,
        decoration: const BoxDecoration(
          color: TossColors.white,
          shape: BoxShape.circle,
        ),
      ),
    );
  }

  Widget _buildStoreRow(StoreLocation store, Product product, List<StoreLocation> allStores) {
    return GestureDetector(
      onTap: () => _showMoveStockDialog(context, product, store, allStores),
      behavior: HitTestBehavior.opaque,
      child: Container(
        constraints: const BoxConstraints(minHeight: 48),
        padding: const EdgeInsets.symmetric(vertical: TossSpacing.space2),
        child: Row(
          mainAxisAlignment: MainAxisAlignment.spaceBetween,
          children: [
            // Left side - store icon and name
            Expanded(
              child: Row(
                children: [
                  const Icon(
                    Icons.store_outlined,
                    size: 18,
                    color: TossColors.gray900,
                  ),
                  const SizedBox(width: TossSpacing.space2),
                  // Store name with "This store" badge
                  Flexible(
                    child: RichText(
                      text: TextSpan(
                        children: [
                          TextSpan(
                            text: store.name,
                            style: TossTextStyles.body.copyWith(
                              fontWeight: FontWeight.w500,
                              color: TossColors.gray900,
                            ),
                          ),
                          if (store.isCurrentStore)
                            TextSpan(
                              text: ' · This store',
                              style: TossTextStyles.bodySmall.copyWith(
                                fontWeight: FontWeight.w400,
                                color: TossColors.gray600,
                              ),
                            ),
                        ],
                      ),
                    ),
                  ),
                ],
              ),
            ),
            // Right side - stock badge and chevron
            Row(
              children: [
                Container(
                  height: 28,
                  padding: const EdgeInsets.symmetric(horizontal: 10),
                  decoration: BoxDecoration(
                    color: store.stock > 0
                        ? TossColors.primarySurface
                        : TossColors.gray100,
                    borderRadius: BorderRadius.circular(6),
                  ),
                  alignment: Alignment.center,
                  child: Text(
                    '${store.stock}',
                    style: TossTextStyles.body.copyWith(
                      fontWeight: FontWeight.w600,
                      color: store.stock > 0
                          ? TossColors.primary
                          : TossColors.gray400,
                    ),
                  ),
                ),
                const SizedBox(width: 8),
                const Icon(
                  Icons.chevron_right,
                  size: 18,
                  color: TossColors.gray500,
                ),
              ],
            ),
          ],
        ),
      ),
>>>>>>> 2ee0b585
    );
  }

  /// Get all stores for the current company from AppState
  List<StoreLocation> _getCompanyStores(AppState appState, Product product) {
    final currentCompanyId = appState.companyChoosen;
    final currentStoreId = appState.storeChoosen;
    final companies = appState.user['companies'] as List<dynamic>? ?? [];

    // Find current company using safe lookup
    Map<String, dynamic>? company;
    for (final c in companies) {
      if (c is Map<String, dynamic> && c['company_id'] == currentCompanyId) {
        company = c;
        break;
      }
    }

    if (company == null) {
      // Fallback: return single location with product's on-hand quantity
      return [
        StoreLocation(
          id: currentStoreId,
          name: appState.storeName.isNotEmpty ? appState.storeName : 'Main Store',
          stock: product.onHand,
          isCurrentStore: true,
        ),
      ];
    }

    final storesList = company['stores'] as List<dynamic>? ?? [];

    if (storesList.isEmpty) {
      // No stores found, return single location
      return [
        StoreLocation(
          id: currentStoreId,
          name: appState.storeName.isNotEmpty ? appState.storeName : 'Main Store',
          stock: product.onHand,
          isCurrentStore: true,
        ),
      ];
    }

    // Convert stores to StoreLocation
    // Note: Currently we don't have per-store stock data from API,
    // so we show total on-hand for current store and 0 for others
    // This should be updated when multi-location inventory is implemented
    return storesList.map((store) {
      final storeMap = store as Map<String, dynamic>;
      final storeId = storeMap['store_id'] as String? ?? '';
      final storeName = storeMap['store_name'] as String? ?? 'Unknown Store';
      final isCurrentStore = storeId == currentStoreId;

      return StoreLocation(
        id: storeId,
        name: storeName,
        // For now, show on-hand qty for current store, 0 for others
        // TODO: Replace with actual per-store stock when API supports it
        stock: isCurrentStore ? product.onHand : 0,
        isCurrentStore: isCurrentStore,
      );
    }).toList();
  }

  void _showMoveStockDialog(
    BuildContext context,
    Product product,
    StoreLocation fromLocation,
    List<StoreLocation> allStores,
  ) {
    MoveStockDialog.show(
      context: context,
      productName: product.name,
      productId: product.id,
      fromLocation: fromLocation,
      allStores: allStores,
      onSubmit: (fromStore, toStore, quantity) {
        // TODO: Implement move stock API call
        Navigator.pop(context);
        ScaffoldMessenger.of(context).showSnackBar(
          SnackBar(
            content: Text('Moved $quantity units from ${fromStore.name} to ${toStore.name}'),
            duration: const Duration(seconds: 2),
          ),
        );
      },
    );
  }

  String _formatCurrency(double value) {
    return value.toStringAsFixed(0).replaceAllMapped(
      RegExp(r'(\d{1,3})(?=(\d{3})+(?!\d))'),
      (Match m) => '${m[1]},',
    );
  }

  void _showMoreOptions(BuildContext context, WidgetRef ref, Product product) {
    showModalBottomSheet(
      context: context,
      backgroundColor: TossColors.white,
      shape: const RoundedRectangleBorder(
        borderRadius: BorderRadius.vertical(top: Radius.circular(TossBorderRadius.bottomSheet)),
      ),
      builder: (context) => SafeArea(
        child: Column(
          mainAxisSize: MainAxisSize.min,
          children: [
            const SizedBox(height: TossSpacing.space2),
            Container(
              width: 36,
              height: 4,
              decoration: BoxDecoration(
                color: TossColors.gray300,
                borderRadius: BorderRadius.circular(2),
              ),
            ),
            const SizedBox(height: TossSpacing.space4),
            ListTile(
              leading: const Icon(Icons.delete_outline, color: TossColors.error),
              title: Text(
                'Delete Product',
                style: TossTextStyles.body.copyWith(color: TossColors.error),
              ),
              onTap: () {
                Navigator.pop(context);
                _showDeleteConfirmation(product);
              },
            ),
            const SizedBox(height: TossSpacing.space2),
          ],
        ),
      ),
    );
  }

  Future<void> _showDeleteConfirmation(Product product) async {
    final confirmed = await showDialog<bool>(
      context: context,
      builder: (ctx) => AlertDialog(
        title: const Text('Delete Product'),
        content: Text(
          'Are you sure you want to delete "${product.name}"?\n\nThis action cannot be undone.',
        ),
        actions: [
          TextButton(
            onPressed: () => Navigator.pop(ctx, false),
            child: const Text('Cancel'),
          ),
          TextButton(
            onPressed: () => Navigator.pop(ctx, true),
            style: TextButton.styleFrom(
              foregroundColor: TossColors.error,
            ),
            child: const Text('Delete'),
          ),
        ],
      ),
    );

    if (confirmed != true || !mounted) return;

    try {
      // Get company ID
      final appState = ref.read(appStateProvider);
      final companyId = appState.companyChoosen as String?;

      if (companyId == null) {
        if (!mounted) return;
        await showDialog<void>(
          context: context,
          builder: (ctx) => TossDialog.error(
            title: 'Company Not Selected',
            message: 'Please select a company to delete products.',
            primaryButtonText: 'OK',
          ),
        );
        return;
      }

      // Show loading indicator
      if (!mounted) return;
      showDialog<void>(
        context: context,
        barrierDismissible: false,
        builder: (ctx) => const Center(
          child: CircularProgressIndicator(),
        ),
      );

      // Delete product
      final repository = ref.read(inventoryRepositoryProvider);
      final success = await repository.deleteProducts(
        productIds: [product.id],
        companyId: companyId,
      );

      // Close loading indicator
      if (!mounted) return;
      Navigator.of(context).pop();

      if (success) {
        // Refresh inventory list
        ref.read(inventoryPageProvider.notifier).refresh();

        if (!mounted) return;
        // Navigate back to inventory list first
        context.pop();

        // Show success dialog
        if (!mounted) return;
        await showDialog<void>(
          context: context,
          barrierDismissible: false,
          builder: (ctx) => TossDialog.success(
            title: 'Product Deleted',
            message: '${product.name} has been successfully deleted.',
            primaryButtonText: 'OK',
            onPrimaryPressed: () => Navigator.pop(ctx),
          ),
        );
      } else {
        if (!mounted) return;
        await showDialog<void>(
          context: context,
          builder: (ctx) => TossDialog.error(
            title: 'Delete Failed',
            message: 'Failed to delete product. Please try again.',
            primaryButtonText: 'OK',
          ),
        );
      }
    } catch (e) {
      // Close loading indicator if still showing
      if (mounted && Navigator.canPop(context)) {
        Navigator.of(context).pop();
      }

      if (!mounted) return;
      await showDialog<void>(
        context: context,
        builder: (ctx) => TossDialog.error(
          title: 'Error',
          message: e.toString().replaceAll('Exception:', '').trim(),
          primaryButtonText: 'OK',
        ),
      );
    }
  }
}<|MERGE_RESOLUTION|>--- conflicted
+++ resolved
@@ -15,10 +15,7 @@
 import '../../../../shared/widgets/common/gray_divider_space.dart';
 import '../../../../shared/widgets/toss/toss_icon_button.dart';
 import '../../domain/entities/product.dart';
-<<<<<<< HEAD
-=======
 import '../../domain/repositories/inventory_repository.dart';
->>>>>>> 2ee0b585
 import '../providers/inventory_providers.dart';
 import '../widgets/move_stock_dialog.dart';
 import 'product_transactions_page.dart';
@@ -38,8 +35,6 @@
 
 class _ProductDetailPageState extends ConsumerState<ProductDetailPage> {
   bool _hasStockFilter = true;
-<<<<<<< HEAD
-=======
   List<StoreStock>? _storeStocks;
   bool _isLoadingStocks = true;
 
@@ -90,7 +85,6 @@
       }
     }
   }
->>>>>>> 2ee0b585
 
   @override
   Widget build(BuildContext context) {
@@ -109,7 +103,6 @@
       backgroundColor: TossColors.white,
       body: SafeArea(
         child: Column(
-<<<<<<< HEAD
           children: [
             // Top bar
             _buildTopBar(context, ref, product),
@@ -168,238 +161,6 @@
               ),
             ],
           ),
-          // Right side - edit and more buttons
-          Row(
-            children: [
-              TossIconButton.edit(
-                onPressed: () {
-                  context.push('/inventoryManagement/editProduct/${widget.productId}');
-                },
-              ),
-              TossIconButton.more(
-                onPressed: () => _showMoreOptions(context, ref, product),
-              ),
-            ],
-          ),
-        ],
-      ),
-    );
-  }
-
-  Widget _buildProductHeader(BuildContext context, Product product) {
-    return GestureDetector(
-      onTap: () {
-        context.push('/inventoryManagement/editProduct/${widget.productId}');
-      },
-      child: Container(
-        padding: const EdgeInsets.fromLTRB(
-          TossSpacing.space4,
-          TossSpacing.space6,
-          TossSpacing.space4,
-          TossSpacing.space5,
-        ),
-        child: Row(
-          crossAxisAlignment: CrossAxisAlignment.start,
-          children: [
-            // Product image
-            _buildProductImage(product),
-            const SizedBox(width: TossSpacing.space4),
-            // Product info
-            Expanded(
-              child: Column(
-                crossAxisAlignment: CrossAxisAlignment.start,
-                children: [
-                  // SKU with copy button
-                  Row(
-                    children: [
-                      Text(
-                        product.sku,
-                        style: TossTextStyles.body.copyWith(
-                          fontWeight: FontWeight.w500,
-                          color: TossColors.gray600,
-                        ),
-                      ),
-                      const SizedBox(width: 6),
-                      GestureDetector(
-                        onTap: () {
-                          Clipboard.setData(ClipboardData(text: product.sku));
-                          ScaffoldMessenger.of(context).showSnackBar(
-                            const SnackBar(
-                              content: Text('SKU copied to clipboard'),
-                              duration: Duration(seconds: 1),
-                            ),
-                          );
-                        },
-                        child: Icon(
-                          Icons.copy_outlined,
-                          size: 18,
-                          color: TossColors.gray500,
-                        ),
-                      ),
-                    ],
-                  ),
-                  const SizedBox(height: 6),
-                  // Product name
-                  Text(
-                    product.name,
-                    style: TossTextStyles.bodyMedium.copyWith(
-                      fontWeight: FontWeight.w700,
-                      fontSize: 16,
-                      color: TossColors.gray900,
-                    ),
-                  ),
-                  const SizedBox(height: TossSpacing.space4),
-                  // Quantity badge
-                  Row(
-                    children: [
-                      Container(
-                        height: 32,
-                        padding: const EdgeInsets.symmetric(horizontal: 12),
-                        decoration: BoxDecoration(
-                          color: TossColors.primary,
-                          borderRadius: BorderRadius.circular(6),
-                        ),
-                        alignment: Alignment.center,
-                        child: Text(
-                          '${product.onHand}',
-                          style: TossTextStyles.bodyMedium.copyWith(
-                            fontWeight: FontWeight.w600,
-                            color: TossColors.white,
-                          ),
-                        ),
-                      ),
-                      const SizedBox(width: TossSpacing.space2),
-                      Text(
-                        'On-hand qty',
-                        style: TossTextStyles.caption.copyWith(
-                          color: TossColors.gray600,
-                        ),
-                      ),
-                    ],
-                  ),
-                ],
-              ),
-            ),
-            // Chevron
-            Icon(
-              Icons.chevron_right,
-              size: 18,
-              color: TossColors.gray500,
-            ),
-          ],
-        ),
-      ),
-    );
-  }
-
-  Widget _buildProductImage(Product product) {
-    if (product.images.isEmpty) {
-      return Container(
-        width: 128,
-        height: 128,
-        decoration: BoxDecoration(
-          color: TossColors.gray100,
-          borderRadius: BorderRadius.circular(TossBorderRadius.xxxl),
-        ),
-        child: Icon(
-          Icons.camera_alt_outlined,
-          size: 26,
-          color: TossColors.gray500,
-        ),
-      );
-    }
-
-    return ClipRRect(
-      borderRadius: BorderRadius.circular(TossBorderRadius.xxxl),
-      child: Image.network(
-        product.images.first,
-        width: 128,
-        height: 128,
-        fit: BoxFit.cover,
-        errorBuilder: (context, error, stackTrace) => Container(
-          width: 128,
-          height: 128,
-          decoration: BoxDecoration(
-            color: TossColors.gray100,
-            borderRadius: BorderRadius.circular(TossBorderRadius.xxxl),
-          ),
-          child: Icon(
-            Icons.camera_alt_outlined,
-            size: 26,
-            color: TossColors.gray500,
-          ),
-        ),
-      ),
-    );
-  }
-
-  Widget _buildHeroStats(Product product, String currencySymbol) {
-    return Container(
-      margin: const EdgeInsets.only(top: TossSpacing.space2, bottom: TossSpacing.space4),
-      padding: const EdgeInsets.symmetric(horizontal: TossSpacing.space4, vertical: 4),
-      child: Row(
-        crossAxisAlignment: CrossAxisAlignment.start,
-        children: [
-          // Attributes column
-=======
-          children: [
-            // Top bar
-            _buildTopBar(context, ref, product),
-            // Content
-            Expanded(
-              child: SingleChildScrollView(
-                child: Column(
-                  children: [
-                    // Product header
-                    _buildProductHeader(context, product),
-                    // Hero stats
-                    _buildHeroStats(product, currencySymbol),
-                    // Section divider
-                    _buildSectionDivider(),
-                    // Locations section
-                    _buildLocationsSection(product),
-                  ],
-                ),
-              ),
-            ),
-          ],
-        ),
-      ),
-    );
-  }
-
-  Widget _buildTopBar(BuildContext context, WidgetRef ref, Product product) {
-    return Container(
-      height: 56,
-      padding: const EdgeInsets.symmetric(horizontal: TossSpacing.space4),
-      child: Row(
-        mainAxisAlignment: MainAxisAlignment.spaceBetween,
-        children: [
-          // Left side - back button and SKU
-          Row(
-            children: [
-              GestureDetector(
-                onTap: () => Navigator.of(context).maybePop(),
-                child: Container(
-                  width: 32,
-                  height: 32,
-                  alignment: Alignment.center,
-                  child: const Icon(
-                    Icons.arrow_back,
-                    size: 22,
-                    color: TossColors.gray900,
-                  ),
-                ),
-              ),
-              const SizedBox(width: TossSpacing.space2),
-              Text(
-                product.sku,
-                style: TossTextStyles.titleLarge.copyWith(
-                  color: TossColors.gray900,
-                ),
-              ),
-            ],
-          ),
           // Right side - edit, history, and more buttons
           Row(
             children: [
@@ -455,12 +216,139 @@
           _buildProductImage(product),
           const SizedBox(width: TossSpacing.space4),
           // Product info
->>>>>>> 2ee0b585
           Expanded(
             child: Column(
               crossAxisAlignment: CrossAxisAlignment.start,
               children: [
-<<<<<<< HEAD
+                // SKU with copy button
+                Row(
+                  children: [
+                    Text(
+                      product.sku,
+                      style: TossTextStyles.body.copyWith(
+                        fontWeight: FontWeight.w500,
+                        color: TossColors.gray600,
+                      ),
+                    ),
+                    const SizedBox(width: 6),
+                    GestureDetector(
+                      onTap: () {
+                        Clipboard.setData(ClipboardData(text: product.sku));
+                        ScaffoldMessenger.of(context).showSnackBar(
+                          const SnackBar(
+                            content: Text('SKU copied to clipboard'),
+                            duration: Duration(seconds: 1),
+                          ),
+                        );
+                      },
+                      child: Icon(
+                        Icons.copy_outlined,
+                        size: 18,
+                        color: TossColors.gray500,
+                      ),
+                    ),
+                  ],
+                ),
+                const SizedBox(height: 6),
+                // Product name
+                Text(
+                  product.name,
+                  style: TossTextStyles.bodyMedium.copyWith(
+                    fontWeight: FontWeight.w700,
+                    fontSize: 16,
+                    color: TossColors.gray900,
+                  ),
+                ),
+                const SizedBox(height: TossSpacing.space4),
+                // Quantity badge
+                Row(
+                  children: [
+                    Container(
+                      height: 32,
+                      padding: const EdgeInsets.symmetric(horizontal: 12),
+                      decoration: BoxDecoration(
+                        color: TossColors.primary,
+                        borderRadius: BorderRadius.circular(6),
+                      ),
+                      alignment: Alignment.center,
+                      child: Text(
+                        '${product.onHand}',
+                        style: TossTextStyles.bodyMedium.copyWith(
+                          fontWeight: FontWeight.w600,
+                          color: TossColors.white,
+                        ),
+                      ),
+                    ),
+                    const SizedBox(width: TossSpacing.space2),
+                    Text(
+                      'On-hand qty',
+                      style: TossTextStyles.caption.copyWith(
+                        color: TossColors.gray600,
+                      ),
+                    ),
+                  ],
+                ),
+              ],
+            ),
+          ),
+        ],
+      ),
+    );
+  }
+
+  Widget _buildProductImage(Product product) {
+    if (product.images.isEmpty) {
+      return Container(
+        width: 128,
+        height: 128,
+        decoration: BoxDecoration(
+          color: TossColors.gray100,
+          borderRadius: BorderRadius.circular(TossBorderRadius.xxxl),
+        ),
+        child: Icon(
+          Icons.camera_alt_outlined,
+          size: 26,
+          color: TossColors.gray500,
+        ),
+      );
+    }
+
+    return ClipRRect(
+      borderRadius: BorderRadius.circular(TossBorderRadius.xxxl),
+      child: Image.network(
+        product.images.first,
+        width: 128,
+        height: 128,
+        fit: BoxFit.cover,
+        errorBuilder: (context, error, stackTrace) => Container(
+          width: 128,
+          height: 128,
+          decoration: BoxDecoration(
+            color: TossColors.gray100,
+            borderRadius: BorderRadius.circular(TossBorderRadius.xxxl),
+          ),
+          child: Icon(
+            Icons.camera_alt_outlined,
+            size: 26,
+            color: TossColors.gray500,
+          ),
+        ),
+      ),
+    );
+  }
+
+  Widget _buildHeroStats(Product product, String currencySymbol) {
+    return Container(
+      margin: const EdgeInsets.only(top: TossSpacing.space2, bottom: TossSpacing.space4),
+      padding: const EdgeInsets.symmetric(horizontal: TossSpacing.space4, vertical: 4),
+      child: Row(
+        crossAxisAlignment: CrossAxisAlignment.start,
+        children: [
+          // Attributes column
+          Expanded(
+            child: Column(
+              crossAxisAlignment: CrossAxisAlignment.start,
+              children: [
                 Text(
                   'Attributes',
                   style: TossTextStyles.labelSmall.copyWith(
@@ -561,7 +449,11 @@
 
   Widget _buildLocationsSection(Product product) {
     final appState = ref.watch(appStateProvider);
-    final stores = _getCompanyStores(appState, product);
+    final currentStoreId = appState.storeChoosen;
+
+    // Use RPC data if available, otherwise fallback to AppState
+    final stores = _buildStoreLocations(appState, product, currentStoreId);
+
     // Find current store for Move Stock dialog
     final currentStore = stores.firstWhere(
       (s) => s.isCurrentStore,
@@ -618,16 +510,44 @@
                   ],
                 ),
               ),
-              // Store rows
-              ...filteredStores.map((store) => _buildStoreRow(store, product, stores)),
+              // Loading indicator or store rows
+              if (_isLoadingStocks)
+                const Padding(
+                  padding: EdgeInsets.symmetric(vertical: TossSpacing.space4),
+                  child: Center(
+                    child: SizedBox(
+                      width: 24,
+                      height: 24,
+                      child: CircularProgressIndicator(strokeWidth: 2),
+                    ),
+                  ),
+                )
+              else
+                ...filteredStores.map((store) => _buildStoreRow(store, product, stores)),
             ],
           ),
         ),
-        // Recent transactions button - full width dividers
-        _buildRecentTransactionsButton(product),
         const SizedBox(height: TossSpacing.space4),
       ],
     );
+  }
+
+  /// Build store locations from RPC data or fallback to AppState
+  List<StoreLocation> _buildStoreLocations(AppState appState, Product product, String currentStoreId) {
+    // If we have RPC data, use it
+    if (_storeStocks != null && _storeStocks!.isNotEmpty) {
+      return _storeStocks!.map((stock) {
+        return StoreLocation(
+          id: stock.storeId,
+          name: stock.storeName,
+          stock: stock.quantityOnHand,
+          isCurrentStore: stock.storeId == currentStoreId,
+        );
+      }).toList();
+    }
+
+    // Fallback to AppState-based method
+    return _getCompanyStores(appState, product);
   }
 
   Widget _buildToggle(bool isOn) {
@@ -732,577 +652,6 @@
           ],
         ),
       ),
-    );
-  }
-
-  /// Get all stores for the current company from AppState
-  List<StoreLocation> _getCompanyStores(AppState appState, Product product) {
-    final currentCompanyId = appState.companyChoosen;
-    final currentStoreId = appState.storeChoosen;
-    final companies = appState.user['companies'] as List<dynamic>? ?? [];
-
-    // Find current company using safe lookup
-    Map<String, dynamic>? company;
-    for (final c in companies) {
-      if (c is Map<String, dynamic> && c['company_id'] == currentCompanyId) {
-        company = c;
-        break;
-      }
-    }
-
-    if (company == null) {
-      // Fallback: return single location with product's on-hand quantity
-      return [
-        StoreLocation(
-          id: currentStoreId,
-          name: appState.storeName.isNotEmpty ? appState.storeName : 'Main Store',
-          stock: product.onHand,
-          isCurrentStore: true,
-        ),
-      ];
-    }
-
-    final storesList = company['stores'] as List<dynamic>? ?? [];
-
-    if (storesList.isEmpty) {
-      // No stores found, return single location
-      return [
-        StoreLocation(
-          id: currentStoreId,
-          name: appState.storeName.isNotEmpty ? appState.storeName : 'Main Store',
-          stock: product.onHand,
-          isCurrentStore: true,
-        ),
-      ];
-    }
-
-    // Convert stores to StoreLocation
-    // Note: Currently we don't have per-store stock data from API,
-    // so we show total on-hand for current store and 0 for others
-    // This should be updated when multi-location inventory is implemented
-    return storesList.map((store) {
-      final storeMap = store as Map<String, dynamic>;
-      final storeId = storeMap['store_id'] as String? ?? '';
-      final storeName = storeMap['store_name'] as String? ?? 'Unknown Store';
-      final isCurrentStore = storeId == currentStoreId;
-
-      return StoreLocation(
-        id: storeId,
-        name: storeName,
-        // For now, show on-hand qty for current store, 0 for others
-        // TODO: Replace with actual per-store stock when API supports it
-        stock: isCurrentStore ? product.onHand : 0,
-        isCurrentStore: isCurrentStore,
-      );
-    }).toList();
-  }
-
-  void _showMoveStockDialog(
-    BuildContext context,
-    Product product,
-    StoreLocation fromLocation,
-    List<StoreLocation> allStores,
-  ) {
-    MoveStockDialog.show(
-      context: context,
-      productName: product.name,
-      fromLocation: fromLocation,
-      allStores: allStores,
-      onSubmit: (fromStore, toStore, quantity) {
-        // TODO: Implement move stock API call
-        Navigator.pop(context);
-        ScaffoldMessenger.of(context).showSnackBar(
-          SnackBar(
-            content: Text('Moved $quantity units from ${fromStore.name} to ${toStore.name}'),
-            duration: const Duration(seconds: 2),
-          ),
-        );
-      },
-    );
-  }
-
-  Widget _buildRecentTransactionsButton(Product product) {
-    return Column(
-      children: [
-        // Top divider
-        Container(
-          height: 1,
-          color: TossColors.gray200,
-          margin: const EdgeInsets.only(bottom: 10),
-        ),
-        // Button
-        GestureDetector(
-          onTap: () {
-            Navigator.of(context).push(
-              MaterialPageRoute(
-                builder: (context) => ProductTransactionsPage(product: product),
-              ),
-            );
-          },
-          behavior: HitTestBehavior.opaque,
-          child: Container(
-            padding: const EdgeInsets.symmetric(vertical: TossSpacing.space2),
-            child: Row(
-              mainAxisAlignment: MainAxisAlignment.center,
-              children: [
-                Icon(
-                  Icons.history,
-                  size: 20,
-                  color: TossColors.gray600,
-                ),
-                const SizedBox(width: TossSpacing.space2),
-                Text(
-                  'Recent transactions',
-                  style: TossTextStyles.body.copyWith(
-                    fontWeight: FontWeight.w500,
-                    color: TossColors.gray600,
-                  ),
-                ),
-              ],
-            ),
-          ),
-        ),
-        // Bottom divider
-        Container(
-          height: 1,
-          color: TossColors.gray200,
-          margin: const EdgeInsets.only(top: 10),
-        ),
-      ],
-=======
-                // SKU with copy button
-                Row(
-                  children: [
-                    Text(
-                      product.sku,
-                      style: TossTextStyles.body.copyWith(
-                        fontWeight: FontWeight.w500,
-                        color: TossColors.gray600,
-                      ),
-                    ),
-                    const SizedBox(width: 6),
-                    GestureDetector(
-                      onTap: () {
-                        Clipboard.setData(ClipboardData(text: product.sku));
-                        ScaffoldMessenger.of(context).showSnackBar(
-                          const SnackBar(
-                            content: Text('SKU copied to clipboard'),
-                            duration: Duration(seconds: 1),
-                          ),
-                        );
-                      },
-                      child: Icon(
-                        Icons.copy_outlined,
-                        size: 18,
-                        color: TossColors.gray500,
-                      ),
-                    ),
-                  ],
-                ),
-                const SizedBox(height: 6),
-                // Product name
-                Text(
-                  product.name,
-                  style: TossTextStyles.bodyMedium.copyWith(
-                    fontWeight: FontWeight.w700,
-                    fontSize: 16,
-                    color: TossColors.gray900,
-                  ),
-                ),
-                const SizedBox(height: TossSpacing.space4),
-                // Quantity badge
-                Row(
-                  children: [
-                    Container(
-                      height: 32,
-                      padding: const EdgeInsets.symmetric(horizontal: 12),
-                      decoration: BoxDecoration(
-                        color: TossColors.primary,
-                        borderRadius: BorderRadius.circular(6),
-                      ),
-                      alignment: Alignment.center,
-                      child: Text(
-                        '${product.onHand}',
-                        style: TossTextStyles.bodyMedium.copyWith(
-                          fontWeight: FontWeight.w600,
-                          color: TossColors.white,
-                        ),
-                      ),
-                    ),
-                    const SizedBox(width: TossSpacing.space2),
-                    Text(
-                      'On-hand qty',
-                      style: TossTextStyles.caption.copyWith(
-                        color: TossColors.gray600,
-                      ),
-                    ),
-                  ],
-                ),
-              ],
-            ),
-          ),
-        ],
-      ),
-    );
-  }
-
-  Widget _buildProductImage(Product product) {
-    if (product.images.isEmpty) {
-      return Container(
-        width: 128,
-        height: 128,
-        decoration: BoxDecoration(
-          color: TossColors.gray100,
-          borderRadius: BorderRadius.circular(TossBorderRadius.xxxl),
-        ),
-        child: Icon(
-          Icons.camera_alt_outlined,
-          size: 26,
-          color: TossColors.gray500,
-        ),
-      );
-    }
-
-    return ClipRRect(
-      borderRadius: BorderRadius.circular(TossBorderRadius.xxxl),
-      child: Image.network(
-        product.images.first,
-        width: 128,
-        height: 128,
-        fit: BoxFit.cover,
-        errorBuilder: (context, error, stackTrace) => Container(
-          width: 128,
-          height: 128,
-          decoration: BoxDecoration(
-            color: TossColors.gray100,
-            borderRadius: BorderRadius.circular(TossBorderRadius.xxxl),
-          ),
-          child: Icon(
-            Icons.camera_alt_outlined,
-            size: 26,
-            color: TossColors.gray500,
-          ),
-        ),
-      ),
-    );
-  }
-
-  Widget _buildHeroStats(Product product, String currencySymbol) {
-    return Container(
-      margin: const EdgeInsets.only(top: TossSpacing.space2, bottom: TossSpacing.space4),
-      padding: const EdgeInsets.symmetric(horizontal: TossSpacing.space4, vertical: 4),
-      child: Row(
-        crossAxisAlignment: CrossAxisAlignment.start,
-        children: [
-          // Attributes column
-          Expanded(
-            child: Column(
-              crossAxisAlignment: CrossAxisAlignment.start,
-              children: [
-                Text(
-                  'Attributes',
-                  style: TossTextStyles.labelSmall.copyWith(
-                    fontWeight: FontWeight.w500,
-                    color: TossColors.gray600,
-                  ),
-                ),
-                const SizedBox(height: 2),
-                if (product.brandName != null)
-                  Text(
-                    '· ${product.brandName}',
-                    style: TossTextStyles.body.copyWith(
-                      fontWeight: FontWeight.w500,
-                      color: TossColors.gray900,
-                      height: 1.2,
-                    ),
-                  ),
-                const SizedBox(height: 2),
-                Text(
-                  '· ${product.categoryName ?? 'Uncategorized'}',
-                  style: TossTextStyles.body.copyWith(
-                    fontWeight: FontWeight.w500,
-                    color: TossColors.gray900,
-                    height: 1.2,
-                  ),
-                ),
-              ],
-            ),
-          ),
-          // Divider
-          const GrayVerticalDivider(height: 50, horizontalMargin: 12),
-          // Cost column
-          Expanded(
-            child: Column(
-              crossAxisAlignment: CrossAxisAlignment.start,
-              children: [
-                Text(
-                  'Cost',
-                  style: TossTextStyles.labelSmall.copyWith(
-                    fontWeight: FontWeight.w500,
-                    color: TossColors.gray600,
-                  ),
-                ),
-                const SizedBox(height: 2),
-                Text(
-                  '$currencySymbol${_formatCurrency(product.costPrice)}',
-                  style: TossTextStyles.body.copyWith(
-                    fontWeight: FontWeight.w500,
-                    color: TossColors.gray900,
-                    height: 1.2,
-                  ),
-                ),
-              ],
-            ),
-          ),
-          // Divider
-          Container(
-            width: 1,
-            height: 50,
-            color: TossColors.gray200,
-            margin: const EdgeInsets.only(left: 12, right: 8),
-          ),
-          // Price column
-          Expanded(
-            child: Column(
-              crossAxisAlignment: CrossAxisAlignment.start,
-              children: [
-                Text(
-                  'Price',
-                  style: TossTextStyles.labelSmall.copyWith(
-                    fontWeight: FontWeight.w500,
-                    color: TossColors.gray600,
-                  ),
-                ),
-                const SizedBox(height: 2),
-                Text(
-                  '$currencySymbol${_formatCurrency(product.salePrice)}',
-                  style: TossTextStyles.body.copyWith(
-                    fontWeight: FontWeight.w500,
-                    color: TossColors.primary,
-                    height: 1.2,
-                  ),
-                ),
-              ],
-            ),
-          ),
-        ],
-      ),
-    );
-  }
-
-  Widget _buildSectionDivider() {
-    return Container(
-      height: 15,
-      color: TossColors.gray100,
-    );
-  }
-
-  Widget _buildLocationsSection(Product product) {
-    final appState = ref.watch(appStateProvider);
-    final currentStoreId = appState.storeChoosen;
-
-    // Use RPC data if available, otherwise fallback to AppState
-    final stores = _buildStoreLocations(appState, product, currentStoreId);
-
-    // Find current store for Move Stock dialog
-    final currentStore = stores.firstWhere(
-      (s) => s.isCurrentStore,
-      orElse: () => stores.first,
-    );
-
-    // Filter stores based on toggle
-    final filteredStores = _hasStockFilter
-        ? stores.where((s) => s.stock > 0).toList()
-        : stores;
-
-    return Column(
-      children: [
-        Padding(
-          padding: const EdgeInsets.symmetric(horizontal: TossSpacing.space4),
-          child: Column(
-            children: [
-              // Section header - "Move Stock" with toggle
-              Padding(
-                padding: const EdgeInsets.only(
-                  top: TossSpacing.space6,
-                  bottom: TossSpacing.space3,
-                ),
-                child: Row(
-                  mainAxisAlignment: MainAxisAlignment.spaceBetween,
-                  children: [
-                    Text(
-                      'Move Stock',
-                      style: TossTextStyles.titleLarge.copyWith(
-                        color: TossColors.gray900,
-                      ),
-                    ),
-                    // Has stock toggle
-                    Row(
-                      children: [
-                        Text(
-                          'Has stock',
-                          style: TossTextStyles.bodySmall.copyWith(
-                            fontWeight: FontWeight.w500,
-                            color: TossColors.gray600,
-                          ),
-                        ),
-                        const SizedBox(width: TossSpacing.space2),
-                        GestureDetector(
-                          onTap: () {
-                            setState(() {
-                              _hasStockFilter = !_hasStockFilter;
-                            });
-                          },
-                          child: _buildToggle(_hasStockFilter),
-                        ),
-                      ],
-                    ),
-                  ],
-                ),
-              ),
-              // Loading indicator or store rows
-              if (_isLoadingStocks)
-                const Padding(
-                  padding: EdgeInsets.symmetric(vertical: TossSpacing.space4),
-                  child: Center(
-                    child: SizedBox(
-                      width: 24,
-                      height: 24,
-                      child: CircularProgressIndicator(strokeWidth: 2),
-                    ),
-                  ),
-                )
-              else
-                ...filteredStores.map((store) => _buildStoreRow(store, product, stores)),
-            ],
-          ),
-        ),
-        const SizedBox(height: TossSpacing.space4),
-      ],
-    );
-  }
-
-  /// Build store locations from RPC data or fallback to AppState
-  List<StoreLocation> _buildStoreLocations(AppState appState, Product product, String currentStoreId) {
-    // If we have RPC data, use it
-    if (_storeStocks != null && _storeStocks!.isNotEmpty) {
-      return _storeStocks!.map((stock) {
-        return StoreLocation(
-          id: stock.storeId,
-          name: stock.storeName,
-          stock: stock.quantityOnHand,
-          isCurrentStore: stock.storeId == currentStoreId,
-        );
-      }).toList();
-    }
-
-    // Fallback to AppState-based method
-    return _getCompanyStores(appState, product);
-  }
-
-  Widget _buildToggle(bool isOn) {
-    return Container(
-      width: 34,
-      height: 20,
-      decoration: BoxDecoration(
-        color: isOn ? TossColors.primary : TossColors.gray200,
-        borderRadius: BorderRadius.circular(28),
-      ),
-      padding: const EdgeInsets.all(2),
-      alignment: isOn ? Alignment.centerRight : Alignment.centerLeft,
-      child: Container(
-        width: 14,
-        height: 14,
-        decoration: const BoxDecoration(
-          color: TossColors.white,
-          shape: BoxShape.circle,
-        ),
-      ),
-    );
-  }
-
-  Widget _buildStoreRow(StoreLocation store, Product product, List<StoreLocation> allStores) {
-    return GestureDetector(
-      onTap: () => _showMoveStockDialog(context, product, store, allStores),
-      behavior: HitTestBehavior.opaque,
-      child: Container(
-        constraints: const BoxConstraints(minHeight: 48),
-        padding: const EdgeInsets.symmetric(vertical: TossSpacing.space2),
-        child: Row(
-          mainAxisAlignment: MainAxisAlignment.spaceBetween,
-          children: [
-            // Left side - store icon and name
-            Expanded(
-              child: Row(
-                children: [
-                  const Icon(
-                    Icons.store_outlined,
-                    size: 18,
-                    color: TossColors.gray900,
-                  ),
-                  const SizedBox(width: TossSpacing.space2),
-                  // Store name with "This store" badge
-                  Flexible(
-                    child: RichText(
-                      text: TextSpan(
-                        children: [
-                          TextSpan(
-                            text: store.name,
-                            style: TossTextStyles.body.copyWith(
-                              fontWeight: FontWeight.w500,
-                              color: TossColors.gray900,
-                            ),
-                          ),
-                          if (store.isCurrentStore)
-                            TextSpan(
-                              text: ' · This store',
-                              style: TossTextStyles.bodySmall.copyWith(
-                                fontWeight: FontWeight.w400,
-                                color: TossColors.gray600,
-                              ),
-                            ),
-                        ],
-                      ),
-                    ),
-                  ),
-                ],
-              ),
-            ),
-            // Right side - stock badge and chevron
-            Row(
-              children: [
-                Container(
-                  height: 28,
-                  padding: const EdgeInsets.symmetric(horizontal: 10),
-                  decoration: BoxDecoration(
-                    color: store.stock > 0
-                        ? TossColors.primarySurface
-                        : TossColors.gray100,
-                    borderRadius: BorderRadius.circular(6),
-                  ),
-                  alignment: Alignment.center,
-                  child: Text(
-                    '${store.stock}',
-                    style: TossTextStyles.body.copyWith(
-                      fontWeight: FontWeight.w600,
-                      color: store.stock > 0
-                          ? TossColors.primary
-                          : TossColors.gray400,
-                    ),
-                  ),
-                ),
-                const SizedBox(width: 8),
-                const Icon(
-                  Icons.chevron_right,
-                  size: 18,
-                  color: TossColors.gray500,
-                ),
-              ],
-            ),
-          ],
-        ),
-      ),
->>>>>>> 2ee0b585
     );
   }
 
