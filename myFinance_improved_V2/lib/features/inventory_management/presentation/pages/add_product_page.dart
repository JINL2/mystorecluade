import 'package:flutter/material.dart';
import 'package:flutter/services.dart';
import 'package:flutter_riverpod/flutter_riverpod.dart';
import 'package:go_router/go_router.dart';
import 'package:image_picker/image_picker.dart';

import '../../../../app/providers/app_state_provider.dart';
import '../../../../shared/themes/toss_border_radius.dart';
import '../../../../shared/themes/toss_colors.dart';
import '../../../../shared/themes/toss_icons.dart';
import '../../../../shared/themes/toss_text_styles.dart';
import '../../../../shared/widgets/common/gray_divider_space.dart';
import '../../../../shared/widgets/common/toss_info_dialog.dart';
import '../../../../shared/widgets/common/toss_scaffold.dart';
import '../../../../shared/widgets/common/toss_success_error_dialog.dart';
import '../../../../shared/widgets/toss/toss_button.dart';
import '../../../../shared/widgets/toss/toss_selection_bottom_sheet.dart';
import '../../di/inventory_providers.dart';
import '../../domain/entities/inventory_metadata.dart';
import '../adapters/xfile_image_adapter.dart';
import '../providers/inventory_providers.dart';
import '../widgets/product_form/dialogs/brand_creation_dialog.dart';
import '../widgets/product_form/dialogs/category_creation_dialog.dart';
import '../widgets/product_form/product_image_picker.dart';
import 'attribute_value_selector_page.dart';
import 'attributes_edit_page.dart';
import 'barcode_scanner_page.dart';

/// Currency input formatter that adds comma separators
class _CurrencyInputFormatter extends TextInputFormatter {
  @override
  TextEditingValue formatEditUpdate(
    TextEditingValue oldValue,
    TextEditingValue newValue,
  ) {
    if (newValue.text.isEmpty) {
      return newValue;
    }

    // Remove all non-digit characters
    final digitsOnly = newValue.text.replaceAll(RegExp(r'[^\d]'), '');

    if (digitsOnly.isEmpty) {
      return const TextEditingValue(
        text: '',
        selection: TextSelection.collapsed(offset: 0),
      );
    }

    // Format with commas
    final formatted = _formatWithCommas(digitsOnly);

    return TextEditingValue(
      text: formatted,
      selection: TextSelection.collapsed(offset: formatted.length),
    );
  }

  String _formatWithCommas(String value) {
    return value.replaceAllMapped(
      RegExp(r'(\d{1,3})(?=(\d{3})+(?!\d))'),
      (Match m) => '${m[1]},',
    );
  }
}

/// Add Product Page - Redesigned with cleaner Toss-style layout
class AddProductPage extends ConsumerStatefulWidget {
  const AddProductPage({super.key});

  @override
  ConsumerState<AddProductPage> createState() => _AddProductPageState();
}

class _AddProductPageState extends ConsumerState<AddProductPage> {
  // Form state
  final List<XFile> _selectedImages = [];
  final TextEditingController _productNameController = TextEditingController();
  final TextEditingController _salePriceController = TextEditingController();
  final TextEditingController _costPriceController = TextEditingController();
  final TextEditingController _quantityController = TextEditingController();
<<<<<<< HEAD
  final TextEditingController _weightController = TextEditingController();
=======
>>>>>>> 2ee0b585
  final FocusNode _productNameFocusNode = FocusNode();
  final FocusNode _salePriceFocusNode = FocusNode();
  final FocusNode _costPriceFocusNode = FocusNode();
  final FocusNode _quantityFocusNode = FocusNode();
<<<<<<< HEAD
  final FocusNode _weightFocusNode = FocusNode();
=======
>>>>>>> 2ee0b585
  bool _isProductNameFocused = false;
  bool _isSalePriceFocused = false;
  bool _isCostPriceFocused = false;
  String? _sku;
<<<<<<< HEAD
=======
  bool _isAutoGenerateSku = false; // true면 SKU 자동 생성
>>>>>>> 2ee0b585
  Category? _selectedCategory;
  Brand? _selectedBrand;
  String? _selectedLocation; // Store ID
  String? _selectedLocationName; // Store name for display
  String _unit = 'piece';
  bool _isSaving = false;

  /// Check if required fields are filled for save button
  bool get _canSave {
    final hasProductName = _productNameController.text.trim().isNotEmpty;
    final hasLocation = _selectedLocation != null && _selectedLocation!.isNotEmpty;
    return hasProductName && hasLocation && !_isSaving;
  }

  @override
  void initState() {
    super.initState();
    _productNameFocusNode.addListener(_onProductNameFocusChange);
    _salePriceFocusNode.addListener(_onSalePriceFocusChange);
    _costPriceFocusNode.addListener(_onCostPriceFocusChange);
    _productNameController.addListener(_onRequiredFieldChanged);

    // Set default store location from AppState
    WidgetsBinding.instance.addPostFrameCallback((_) {
      final appState = ref.read(appStateProvider);
      final defaultStoreId = appState.storeChoosen;
      final defaultStoreName = appState.storeName;

      if (defaultStoreId.isNotEmpty) {
        setState(() {
          _selectedLocation = defaultStoreId;
          _selectedLocationName = defaultStoreName.isNotEmpty ? defaultStoreName : null;
        });
      }
    });
  }

  @override
  void initState() {
    super.initState();
    _productNameFocusNode.addListener(_onProductNameFocusChange);
    _salePriceFocusNode.addListener(_onSalePriceFocusChange);
    _costPriceFocusNode.addListener(_onCostPriceFocusChange);
  }

  @override
  void dispose() {
    _productNameFocusNode.removeListener(_onProductNameFocusChange);
    _salePriceFocusNode.removeListener(_onSalePriceFocusChange);
    _costPriceFocusNode.removeListener(_onCostPriceFocusChange);
<<<<<<< HEAD
=======
    _productNameController.removeListener(_onRequiredFieldChanged);
>>>>>>> 2ee0b585
    _productNameFocusNode.dispose();
    _salePriceFocusNode.dispose();
    _costPriceFocusNode.dispose();
    _quantityFocusNode.dispose();
<<<<<<< HEAD
    _weightFocusNode.dispose();
=======
>>>>>>> 2ee0b585
    _productNameController.dispose();
    _salePriceController.dispose();
    _costPriceController.dispose();
    _quantityController.dispose();
<<<<<<< HEAD
    _weightController.dispose();
=======
>>>>>>> 2ee0b585
    super.dispose();
  }

  void _onProductNameFocusChange() {
    setState(() {
      _isProductNameFocused = _productNameFocusNode.hasFocus;
    });
<<<<<<< HEAD
  }

  void _onSalePriceFocusChange() {
    setState(() {
      _isSalePriceFocused = _salePriceFocusNode.hasFocus;
    });
  }

  void _onCostPriceFocusChange() {
    setState(() {
      _isCostPriceFocused = _costPriceFocusNode.hasFocus;
    });
  }

=======
  }

  void _onRequiredFieldChanged() {
    // Trigger rebuild to update Save button state
    setState(() {});
  }

  void _onSalePriceFocusChange() {
    setState(() {
      _isSalePriceFocused = _salePriceFocusNode.hasFocus;
    });
  }

  void _onCostPriceFocusChange() {
    setState(() {
      _isCostPriceFocused = _costPriceFocusNode.hasFocus;
    });
  }

>>>>>>> 2ee0b585
  void _pickImages() {
    _showUploadImageSheet();
  }

  void _showUploadImageSheet() {
    showModalBottomSheet<void>(
      context: context,
      backgroundColor: Colors.transparent,
      isScrollControlled: true,
      builder: (context) => _buildUploadImageSheet(),
    );
  }

  Widget _buildUploadImageSheet() {
    return Container(
      decoration: const BoxDecoration(
        color: TossColors.white,
        borderRadius: BorderRadius.only(
          topLeft: Radius.circular(16),
          topRight: Radius.circular(16),
        ),
      ),
      child: Column(
        mainAxisSize: MainAxisSize.min,
        children: [
          // Handle bar
          Container(
            margin: const EdgeInsets.only(top: 8),
            width: 36,
            height: 4,
            decoration: BoxDecoration(
              color: TossColors.gray300,
              borderRadius: BorderRadius.circular(2),
            ),
          ),

          // Title
          Padding(
            padding: const EdgeInsets.symmetric(vertical: 12),
            child: Text(
              'Upload Image',
              style: TossTextStyles.body.copyWith(
                color: TossColors.gray900,
                fontWeight: FontWeight.w600,
              ),
              textAlign: TextAlign.center,
            ),
          ),

          // Options
          _buildImageOptionItem(
            icon: Icons.photo_library_outlined,
            title: 'Choose from Library',
            onTap: () async {
              Navigator.pop(context);
              final images = await ProductImagePicker.pickFromGalleryWithValidation(context);
              if (images.isNotEmpty && mounted) {
                setState(() {
                  _selectedImages.addAll(images);
                });
              }
            },
          ),
          _buildImageOptionItem(
            icon: Icons.camera_alt_outlined,
            title: 'Take Photo',
            onTap: () async {
              Navigator.pop(context);
              final images = await ProductImagePicker.takePhotoWithValidation(context);
              if (images.isNotEmpty && mounted) {
                setState(() {
                  _selectedImages.addAll(images);
                });
              }
            },
            isLast: true,
          ),

          // Bottom padding for safe area
          SizedBox(height: MediaQuery.of(context).padding.bottom + 8),
        ],
      ),
    );
  }

  Widget _buildImageOptionItem({
    required IconData icon,
    required String title,
    required VoidCallback onTap,
    bool isLast = false,
  }) {
    return InkWell(
      onTap: onTap,
      child: Container(
        padding: const EdgeInsets.symmetric(
          horizontal: 16,
          vertical: 12,
        ),
        decoration: BoxDecoration(
          border: isLast
              ? null
              : const Border(
                  bottom: BorderSide(
                    color: TossColors.gray100,
                    width: 0.5,
                  ),
                ),
        ),
        child: Row(
          children: [
            // Icon container
            Container(
              width: 36,
              height: 36,
              decoration: BoxDecoration(
                color: TossColors.gray100,
                borderRadius: BorderRadius.circular(8),
              ),
              child: Icon(
                icon,
                size: 18,
                color: TossColors.gray600,
              ),
            ),

            const SizedBox(width: 12),

            // Title
            Expanded(
              child: Text(
                title,
                style: TossTextStyles.body.copyWith(
                  color: TossColors.gray900,
                  fontWeight: FontWeight.w400,
                ),
              ),
            ),

            // Chevron
            const Icon(
              Icons.chevron_right,
              color: TossColors.gray400,
              size: 20,
            ),
          ],
        ),
      ),
    );
  }

  Future<void> _saveProduct() async {
    // Validate required fields
    final productName = _productNameController.text.trim();
    if (productName.isEmpty) {
      await showDialog<bool>(
        context: context,
        barrierDismissible: true,
        builder: (context) => TossDialog.error(
          title: 'Validation Error',
          message: 'Product name is required',
          primaryButtonText: 'OK',
        ),
      );
      return;
    }

    // Get app state
    final appState = ref.read(appStateProvider);
    final companyId = appState.companyChoosen as String?;
    // Use selected location if available, otherwise fall back to app state
    final storeId = _selectedLocation ?? appState.storeChoosen as String?;
    final userId = appState.user['user_id'] as String?;

    // Validate required fields
    if (companyId == null || userId == null) {
      await showDialog<bool>(
        context: context,
        barrierDismissible: true,
        builder: (context) => TossDialog.error(
          title: 'Validation Error',
          message: 'Company or user not selected',
          primaryButtonText: 'OK',
        ),
      );
      return;
    }

    // Validate store location is selected
    if (storeId == null) {
      await showDialog<bool>(
        context: context,
        barrierDismissible: true,
        builder: (context) => TossDialog.error(
          title: 'Validation Error',
          message: 'Please select a store location',
          primaryButtonText: 'OK',
        ),
      );
      return;
    }

    setState(() {
      _isSaving = true;
    });

    try {
      final repository = ref.read(inventoryRepositoryProvider);

<<<<<<< HEAD
      // Create product
=======
      // Step 1: Validate with inventory_check_create RPC
      final userSku = _sku?.trim().isEmpty ?? true ? null : _sku!.trim();
      final productName = _productNameController.text.trim();

      // ignore: avoid_print
      print('[_saveProduct] Step 1: Calling checkCreateProduct');
      // ignore: avoid_print
      print('[_saveProduct] companyId: $companyId, productName: $productName, storeId: $storeId, sku: $userSku');

      final validationResult = await repository.checkCreateProduct(
        companyId: companyId,
        productName: productName,
        storeId: storeId,
        sku: userSku,
        barcode: null,
        categoryId: _selectedCategory?.id,
        brandId: _selectedBrand?.id,
      );

      // ignore: avoid_print
      print('[_saveProduct] Validation result: success=${validationResult.success}, errorCode=${validationResult.errorCode}');

      if (!validationResult.success) {
        // Show error dialog based on errorCode
        String errorMessage = validationResult.errorMessage ?? 'Validation failed';
        if (validationResult.errorCode == 'DUPLICATE_SKU') {
          errorMessage = 'SKU already exists. Please use a different SKU.';
        } else if (validationResult.errorCode == 'DUPLICATE_BARCODE') {
          errorMessage = 'Barcode already exists. Please use a different barcode.';
        } else if (validationResult.errorCode == 'STORE_ID_REQUIRED') {
          errorMessage = 'Store ID is required.';
        }

        if (mounted) {
          await showDialog<bool>(
            context: context,
            barrierDismissible: true,
            builder: (context) => TossDialog.error(
              title: 'Validation Error',
              message: errorMessage,
              primaryButtonText: 'OK',
            ),
          );
        }
        return;
      }

      // Step 2: Upload images to bucket if any
      List<String> imageUrls = [];
      if (_selectedImages.isNotEmpty) {
        final imageFiles = XFileImageAdapter.fromXFiles(_selectedImages);
        imageUrls = await repository.uploadProductImages(
          companyId: companyId,
          images: imageFiles,
        );
      }

      // Step 3: Create product with validated data and image URLs
>>>>>>> 2ee0b585
      final product = await repository.createProduct(
        companyId: companyId,
        storeId: storeId,
        createdBy: userId,
        name: productName,
<<<<<<< HEAD
        sku: _sku?.trim().isEmpty ?? true ? _generateSKU() : _sku!.trim(),
        barcode: null,
=======
        sku: validationResult.sku,
        barcode: validationResult.barcode,
>>>>>>> 2ee0b585
        categoryId: _selectedCategory?.id,
        brandId: _selectedBrand?.id,
        unit: _unit,
        costPrice: double.tryParse(_costPriceController.text.replaceAll(',', '')) ?? 0.0,
        sellingPrice: double.tryParse(_salePriceController.text.replaceAll(',', '')) ?? 0.0,
        initialQuantity: int.tryParse(_quantityController.text) ?? 0,
<<<<<<< HEAD
        imageUrls: [],
=======
        imageUrls: imageUrls,
>>>>>>> 2ee0b585
      );

      if (product != null && mounted) {
        ref.read(inventoryPageProvider.notifier).refresh();

        if (!context.mounted) return;
        await showDialog<bool>(
          context: context,
          barrierDismissible: false,
          builder: (context) => TossDialog.success(
            title: 'Product Added',
            message: 'Product added successfully',
            primaryButtonText: 'OK',
          ),
        );

        if (mounted) {
          context.pop();
        }
      } else if (mounted) {
        await showDialog<bool>(
          context: context,
          barrierDismissible: true,
          builder: (context) => TossDialog.error(
            title: 'Creation Failed',
            message: 'Failed to create product',
            primaryButtonText: 'OK',
          ),
        );
      }
    } catch (e) {
      if (mounted) {
        await showDialog<bool>(
          context: context,
          barrierDismissible: true,
          builder: (context) => TossDialog.error(
            title: 'Error',
            message: 'Error: $e',
            primaryButtonText: 'OK',
          ),
        );
      }
    } finally {
      if (mounted) {
        setState(() {
          _isSaving = false;
        });
      }
    }
  }

<<<<<<< HEAD
  String _generateSKU() {
    final name = _productNameController.text.trim();
    if (name.isEmpty) return 'PROD${DateTime.now().millisecondsSinceEpoch}';
=======
  void _showSkuInput() {
    const skuOptions = [
      TossSelectionItem(
        id: 'scan',
        title: 'Scan Barcode',
        icon: Icons.view_week_outlined,
      ),
      TossSelectionItem(
        id: 'manual',
        title: 'Enter Manually',
        icon: Icons.keyboard_outlined,
      ),
      TossSelectionItem(
        id: 'auto',
        title: 'Auto-generate',
        icon: Icons.auto_awesome_outlined,
      ),
    ];
>>>>>>> 2ee0b585

    showModalBottomSheet<void>(
      context: context,
      isScrollControlled: true,
      backgroundColor: TossColors.white,
      shape: const RoundedRectangleBorder(
        borderRadius: BorderRadius.vertical(top: Radius.circular(20)),
      ),
      builder: (context) => Container(
        padding: const EdgeInsets.only(top: 12, bottom: 24),
        child: Column(
          mainAxisSize: MainAxisSize.min,
          children: [
            // Handle bar
            Container(
              width: 36,
              height: 4,
              decoration: BoxDecoration(
                color: TossColors.gray300,
                borderRadius: BorderRadius.circular(2),
              ),
            ),
            const SizedBox(height: 16),
            // Header with title and close button
            Padding(
              padding: const EdgeInsets.symmetric(horizontal: 20),
              child: Row(
                mainAxisAlignment: MainAxisAlignment.spaceBetween,
                children: [
                  const SizedBox(width: 24), // Spacer for centering
                  Text(
                    'Choose an SKU Option',
                    style: TossTextStyles.h3.copyWith(
                      fontWeight: FontWeight.w700,
                      color: TossColors.gray900,
                    ),
                  ),
                  GestureDetector(
                    onTap: () => Navigator.pop(context),
                    child: const Icon(
                      Icons.close,
                      size: 24,
                      color: TossColors.gray600,
                    ),
                  ),
                ],
              ),
            ),
            const SizedBox(height: 24),
            // Options list
            ...skuOptions.map((option) => InkWell(
                  onTap: () {
                    Navigator.pop(context);
                    _handleSkuOptionSelected(option.id);
                  },
                  child: Padding(
                    padding: const EdgeInsets.symmetric(
                      horizontal: 20,
                      vertical: 16,
                    ),
                    child: Row(
                      children: [
                        Icon(
                          option.icon,
                          size: 24,
                          color: TossColors.gray600,
                        ),
                        const SizedBox(width: 16),
                        Expanded(
                          child: Text(
                            option.title,
                            style: TossTextStyles.body.copyWith(
                              fontWeight: FontWeight.w500,
                              color: TossColors.gray900,
                            ),
                          ),
                        ),
                        const Icon(
                          Icons.chevron_right,
                          size: 20,
                          color: TossColors.gray400,
                        ),
                      ],
                    ),
                  ),
                ),),
          ],
        ),
      ),
    );
  }

<<<<<<< HEAD
  void _showSkuInput() {
    const skuOptions = [
      TossSelectionItem(
        id: 'scan',
        title: 'Scan Barcode',
        icon: Icons.view_week_outlined,
      ),
      TossSelectionItem(
        id: 'manual',
        title: 'Enter Manually',
        icon: Icons.keyboard_outlined,
      ),
      TossSelectionItem(
        id: 'auto',
        title: 'Auto-generate',
        icon: Icons.auto_awesome_outlined,
      ),
    ];

=======
  Future<void> _handleSkuOptionSelected(String optionId) async {
    switch (optionId) {
      case 'scan':
        // Navigate to barcode scanner page
        final result = await Navigator.push<String>(
          context,
          MaterialPageRoute(
            builder: (context) => const BarcodeScannerPage(),
          ),
        );

        if (result != null && mounted) {
          if (result == 'MANUAL_ENTRY') {
            // User chose to enter manually from scanner page
            _showBarcodeInputDialog();
          } else {
            // Barcode was scanned
            setState(() {
              _sku = result;
              _isAutoGenerateSku = false;
            });
          }
        }
        break;
      case 'manual':
        _showBarcodeInputDialog();
        break;
      case 'auto':
        setState(() {
          _sku = null; // null이면 RPC에서 SKU 자동 생성
          _isAutoGenerateSku = true;
        });
        break;
    }
  }

  void _showBarcodeInputDialog() {
    final controller = TextEditingController(text: _sku);
    showDialog<String>(
      context: context,
      builder: (context) => Dialog(
        backgroundColor: TossColors.transparent,
        child: Container(
          padding: const EdgeInsets.all(24),
          decoration: BoxDecoration(
            color: TossColors.white,
            borderRadius: BorderRadius.circular(16),
          ),
          child: Column(
            mainAxisSize: MainAxisSize.min,
            children: [
              // Title
              Text(
                'Enter Barcode Number',
                style: TossTextStyles.h4.copyWith(
                  fontWeight: FontWeight.w700,
                  color: TossColors.gray900,
                ),
              ),
              const SizedBox(height: 24),
              // Text field with underline
              TextField(
                controller: controller,
                autofocus: true,
                textAlign: TextAlign.center,
                style: TossTextStyles.body.copyWith(
                  color: TossColors.gray900,
                ),
                decoration: const InputDecoration(
                  border: UnderlineInputBorder(
                    borderSide: BorderSide(color: TossColors.gray300),
                  ),
                  enabledBorder: UnderlineInputBorder(
                    borderSide: BorderSide(color: TossColors.gray300),
                  ),
                  focusedBorder: UnderlineInputBorder(
                    borderSide: BorderSide(color: TossColors.primary, width: 2),
                  ),
                  contentPadding: EdgeInsets.symmetric(vertical: 8),
                ),
              ),
              const SizedBox(height: 24),
              // Buttons row
              Row(
                children: [
                  // Cancel button
                  Expanded(
                    child: OutlinedButton(
                      onPressed: () => Navigator.pop(context),
                      style: OutlinedButton.styleFrom(
                        foregroundColor: TossColors.gray700,
                        side: const BorderSide(color: TossColors.gray300),
                        padding: const EdgeInsets.symmetric(vertical: 14),
                        shape: RoundedRectangleBorder(
                          borderRadius: BorderRadius.circular(8),
                        ),
                      ),
                      child: Text(
                        'Cancel',
                        style: TossTextStyles.body.copyWith(
                          fontWeight: FontWeight.w500,
                          color: TossColors.gray700,
                        ),
                      ),
                    ),
                  ),
                  const SizedBox(width: 12),
                  // Done button
                  Expanded(
                    child: ElevatedButton(
                      onPressed: () {
                        Navigator.pop(context, controller.text);
                      },
                      style: ElevatedButton.styleFrom(
                        backgroundColor: TossColors.primary,
                        foregroundColor: TossColors.white,
                        padding: const EdgeInsets.symmetric(vertical: 14),
                        shape: RoundedRectangleBorder(
                          borderRadius: BorderRadius.circular(8),
                        ),
                        elevation: 0,
                      ),
                      child: Text(
                        'Done',
                        style: TossTextStyles.body.copyWith(
                          fontWeight: FontWeight.w500,
                          color: TossColors.white,
                        ),
                      ),
                    ),
                  ),
                ],
              ),
            ],
          ),
        ),
      ),
    ).then((value) {
      if (value != null && value.isNotEmpty && mounted) {
        setState(() {
          _sku = value;
          _isAutoGenerateSku = false;
        });
      }
    });
  }

  void _showTextInputDialog({
    required String title,
    String? initialValue,
    required String placeholder,
    required void Function(String?) onSave,
  }) {
    final controller = TextEditingController(text: initialValue);
>>>>>>> 2ee0b585
    showModalBottomSheet<void>(
      context: context,
      isScrollControlled: true,
      backgroundColor: TossColors.white,
      shape: const RoundedRectangleBorder(
        borderRadius: BorderRadius.vertical(top: Radius.circular(20)),
      ),
<<<<<<< HEAD
      builder: (context) => Container(
        padding: const EdgeInsets.only(top: 12, bottom: 24),
        child: Column(
          mainAxisSize: MainAxisSize.min,
          children: [
            // Handle bar
            Container(
              width: 36,
              height: 4,
              decoration: BoxDecoration(
                color: TossColors.gray300,
                borderRadius: BorderRadius.circular(2),
              ),
            ),
            const SizedBox(height: 16),
            // Header with title and close button
            Padding(
              padding: const EdgeInsets.symmetric(horizontal: 20),
              child: Row(
                mainAxisAlignment: MainAxisAlignment.spaceBetween,
                children: [
                  const SizedBox(width: 24), // Spacer for centering
                  Text(
                    'Choose an SKU Option',
                    style: TossTextStyles.h3.copyWith(
                      fontWeight: FontWeight.w700,
                      color: TossColors.gray900,
                    ),
                  ),
                  GestureDetector(
                    onTap: () => Navigator.pop(context),
                    child: const Icon(
                      Icons.close,
                      size: 24,
                      color: TossColors.gray600,
                    ),
                  ),
                ],
              ),
            ),
            const SizedBox(height: 24),
            // Options list
            ...skuOptions.map((option) => InkWell(
                  onTap: () {
                    Navigator.pop(context);
                    _handleSkuOptionSelected(option.id);
                  },
                  child: Padding(
                    padding: const EdgeInsets.symmetric(
                      horizontal: 20,
                      vertical: 16,
                    ),
                    child: Row(
                      children: [
                        Icon(
                          option.icon,
                          size: 24,
                          color: TossColors.gray600,
                        ),
                        const SizedBox(width: 16),
                        Expanded(
                          child: Text(
                            option.title,
                            style: TossTextStyles.body.copyWith(
                              fontWeight: FontWeight.w500,
                              color: TossColors.gray900,
                            ),
                          ),
                        ),
                        const Icon(
                          Icons.chevron_right,
                          size: 20,
                          color: TossColors.gray400,
                        ),
                      ],
                    ),
                  ),
                ),),
          ],
        ),
      ),
    );
  }

  Future<void> _handleSkuOptionSelected(String optionId) async {
    switch (optionId) {
      case 'scan':
        // Navigate to barcode scanner page
        final result = await Navigator.push<String>(
          context,
          MaterialPageRoute(
            builder: (context) => const BarcodeScannerPage(),
          ),
        );

        if (result != null && mounted) {
          if (result == 'MANUAL_ENTRY') {
            // User chose to enter manually from scanner page
            _showBarcodeInputDialog();
          } else {
            // Barcode was scanned
            setState(() {
              _sku = result;
            });
          }
        }
        break;
      case 'manual':
        _showBarcodeInputDialog();
        break;
      case 'auto':
        setState(() {
          _sku = _generateSKU();
        });
        break;
    }
  }

  void _showBarcodeInputDialog() {
    final controller = TextEditingController(text: _sku);
    showDialog<String>(
      context: context,
      builder: (context) => Dialog(
        backgroundColor: TossColors.transparent,
        child: Container(
          padding: const EdgeInsets.all(24),
          decoration: BoxDecoration(
            color: TossColors.white,
            borderRadius: BorderRadius.circular(16),
          ),
          child: Column(
            mainAxisSize: MainAxisSize.min,
            children: [
              // Title
              Text(
                'Enter Barcode Number',
                style: TossTextStyles.h4.copyWith(
                  fontWeight: FontWeight.w700,
                  color: TossColors.gray900,
                ),
              ),
              const SizedBox(height: 24),
              // Text field with underline
              TextField(
                controller: controller,
                autofocus: true,
                textAlign: TextAlign.center,
                style: TossTextStyles.body.copyWith(
                  color: TossColors.gray900,
                ),
                decoration: const InputDecoration(
                  border: UnderlineInputBorder(
                    borderSide: BorderSide(color: TossColors.gray300),
                  ),
                  enabledBorder: UnderlineInputBorder(
                    borderSide: BorderSide(color: TossColors.gray300),
                  ),
                  focusedBorder: UnderlineInputBorder(
                    borderSide: BorderSide(color: TossColors.primary, width: 2),
                  ),
                  contentPadding: EdgeInsets.symmetric(vertical: 8),
                ),
              ),
              const SizedBox(height: 24),
              // Buttons row
              Row(
                children: [
                  // Cancel button
                  Expanded(
                    child: OutlinedButton(
                      onPressed: () => Navigator.pop(context),
                      style: OutlinedButton.styleFrom(
                        foregroundColor: TossColors.gray700,
                        side: const BorderSide(color: TossColors.gray300),
                        padding: const EdgeInsets.symmetric(vertical: 14),
                        shape: RoundedRectangleBorder(
                          borderRadius: BorderRadius.circular(8),
                        ),
                      ),
                      child: Text(
                        'Cancel',
                        style: TossTextStyles.body.copyWith(
                          fontWeight: FontWeight.w500,
                          color: TossColors.gray700,
                        ),
                      ),
                    ),
                  ),
                  const SizedBox(width: 12),
                  // Done button
                  Expanded(
                    child: ElevatedButton(
                      onPressed: () {
                        Navigator.pop(context, controller.text);
                      },
                      style: ElevatedButton.styleFrom(
                        backgroundColor: TossColors.primary,
                        foregroundColor: TossColors.white,
                        padding: const EdgeInsets.symmetric(vertical: 14),
                        shape: RoundedRectangleBorder(
                          borderRadius: BorderRadius.circular(8),
                        ),
                        elevation: 0,
                      ),
                      child: Text(
                        'Done',
                        style: TossTextStyles.body.copyWith(
                          fontWeight: FontWeight.w500,
                          color: TossColors.white,
                        ),
                      ),
                    ),
                  ),
                ],
              ),
            ],
          ),
        ),
      ),
    ).then((value) {
      if (value != null && value.isNotEmpty && mounted) {
        setState(() {
          _sku = value;
        });
      }
    });
  }

  void _showTextInputDialog({
    required String title,
    String? initialValue,
    required String placeholder,
    required void Function(String?) onSave,
  }) {
    final controller = TextEditingController(text: initialValue);
    showModalBottomSheet<void>(
      context: context,
      isScrollControlled: true,
      backgroundColor: TossColors.white,
      shape: const RoundedRectangleBorder(
        borderRadius: BorderRadius.vertical(top: Radius.circular(20)),
      ),
=======
>>>>>>> 2ee0b585
      builder: (context) => Padding(
        padding: EdgeInsets.only(
          bottom: MediaQuery.of(context).viewInsets.bottom,
          left: 16,
          right: 16,
          top: 24,
        ),
        child: Column(
          mainAxisSize: MainAxisSize.min,
          crossAxisAlignment: CrossAxisAlignment.start,
          children: [
            Text(
              title,
              style: TossTextStyles.h3.copyWith(fontWeight: FontWeight.w700),
            ),
            const SizedBox(height: 16),
            TextField(
              controller: controller,
              autofocus: true,
              decoration: InputDecoration(
                hintText: placeholder,
                hintStyle: TossTextStyles.body.copyWith(
                  color: TossColors.gray500,
                ),
                border: OutlineInputBorder(
                  borderRadius: BorderRadius.circular(TossBorderRadius.md),
                  borderSide: const BorderSide(color: TossColors.gray200),
                ),
                focusedBorder: OutlineInputBorder(
                  borderRadius: BorderRadius.circular(TossBorderRadius.md),
                  borderSide: const BorderSide(color: TossColors.primary),
                ),
              ),
            ),
            const SizedBox(height: 24),
            SizedBox(
              width: double.infinity,
              child: TossButton.primary(
                text: 'Done',
                fullWidth: true,
                onPressed: () {
                  onSave(controller.text.isEmpty ? null : controller.text);
                  Navigator.pop(context);
                },
              ),
            ),
            const SizedBox(height: 16),
          ],
        ),
      ),
    );
  }

  void _showCategorySelector(InventoryMetadata metadata) {
    Navigator.push<void>(
      context,
      MaterialPageRoute(
        builder: (context) => AttributeValueSelectorPage<Category>(
          title: 'category',
          searchHint: 'Search or enter a category',
          values: metadata.categories,
          selectedValue: _selectedCategory,
          getName: (category) => category.name,
          getId: (category) => category.id,
          onSelect: (category) {
            setState(() {
              _selectedCategory = category;
            });
          },
          onQuickAdd: (name) async {
            final appState = ref.read(appStateProvider);
            final companyId = appState.companyChoosen as String?;
            if (companyId == null) return null;

            final repository = ref.read(inventoryRepositoryProvider);
            final category = await repository.createCategory(
              companyId: companyId,
              categoryName: name,
            );

            if (category != null) {
              ref.read(inventoryMetadataProvider.notifier).refresh();
            }
            return category;
          },
        ),
      ),
    );
  }

  Future<void> _showAddCategoryDialog() async {
    return showDialog<void>(
      context: context,
      builder: (BuildContext context) => CategoryCreationDialog(
        onCategoryCreated: (category) {
          setState(() {
            _selectedCategory = category;
          });
        },
      ),
    );
  }

  void _showBrandSelector(InventoryMetadata metadata) {
    Navigator.push<void>(
      context,
      MaterialPageRoute(
        builder: (context) => AttributeValueSelectorPage<Brand>(
          title: 'brand',
          searchHint: 'Search or enter a brand',
          values: metadata.brands,
          selectedValue: _selectedBrand,
          getName: (brand) => brand.name,
          getId: (brand) => brand.id,
          onSelect: (brand) {
            setState(() {
              _selectedBrand = brand;
            });
          },
          onQuickAdd: (name) async {
            final appState = ref.read(appStateProvider);
            final companyId = appState.companyChoosen as String?;
            if (companyId == null) return null;

            final repository = ref.read(inventoryRepositoryProvider);
            final brand = await repository.createBrand(
              companyId: companyId,
              brandName: name,
            );

            if (brand != null) {
              ref.read(inventoryMetadataProvider.notifier).refresh();
            }
            return brand;
          },
        ),
      ),
    );
  }

  Future<void> _showAddBrandDialog() async {
    return showDialog<void>(
      context: context,
      builder: (BuildContext context) => BrandCreationDialog(
        onBrandCreated: (Brand brand) {
          setState(() {
            _selectedBrand = brand;
          });
        },
      ),
    );
  }

  void _showLocationSelector() {
<<<<<<< HEAD
    // Mock store data with IDs (in real app, this would come from provider/API)
    final stores = [
      {'id': 'bb1f91be14', 'name': 'trial'},
      {'id': '261c9b1dd4', 'name': 'test store22'},
      {'id': '8df73d5aa2', 'name': 'test3'},
      {'id': 'd161278ee5', 'name': 'test2'},
      {'id': '570b4f196c', 'name': 'test1'},
      {'id': '8b6e72c413', 'name': 'Hongdae Branch'},
      {'id': 'a51e13772b', 'name': 'Headquarters'},
      {'id': 'cd7be02d1f', 'name': 'Gangnam Branch'},
      {'id': 'd1bb65328a', 'name': 'create test'},
    ];
=======
    // Get stores from AppState for the selected company
    final appState = ref.read(appStateProvider);
    final companies = appState.user['companies'] as List<dynamic>? ?? [];
    final selectedCompanyId = appState.companyChoosen;

    // Find the selected company and get its stores
    List<Map<String, String>> stores = [];
    for (final company in companies) {
      final companyMap = company as Map<String, dynamic>;
      if (companyMap['company_id'] == selectedCompanyId) {
        final companyStores = companyMap['stores'] as List<dynamic>? ?? [];
        stores = companyStores.map((store) {
          final storeMap = store as Map<String, dynamic>;
          return {
            'id': (storeMap['store_id'] as String?) ?? '',
            'name': (storeMap['store_name'] as String?) ?? '',
          };
        }).toList();
        break;
      }
    }
>>>>>>> 2ee0b585

    final items = stores
        .map((store) => TossSelectionItem(
              id: store['id']!,
              title: store['name']!,
<<<<<<< HEAD
              subtitle: store['id'],
=======
>>>>>>> 2ee0b585
              icon: TossIcons.store,
            ),)
        .toList();

    TossSelectionBottomSheet.show<void>(
      context: context,
      title: 'Store',
      items: items,
      selectedId: _selectedLocation,
<<<<<<< HEAD
      showSubtitle: true,
=======
      showSubtitle: false,
>>>>>>> 2ee0b585
      selectedFontWeight: FontWeight.w700,
      unselectedFontWeight: FontWeight.w500,
      unselectedIconColor: TossColors.gray500,
      borderBottomWidth: 0.5,
      checkIcon: TossIcons.check,
      enableHapticFeedback: true,
      onItemSelected: (item) {
        setState(() {
          _selectedLocation = item.id;
          _selectedLocationName = item.title;
        });
      },
    );
  }

<<<<<<< HEAD
  Future<void> _showUnitSelector(InventoryMetadata metadata) async {
    final units = metadata.units.isNotEmpty
        ? metadata.units
        : ['piece', 'kg', 'g', 'liter', 'ml', 'box', 'pack'];
=======
  Future<void> _showUnitSelector() async {
    // Always use default units list - piece is first (default)
    const units = ['piece', 'box', 'kg', 'g', 'l', 'ml', 'pack', 'set', 'dozen'];
>>>>>>> 2ee0b585

    final items = units
        .map((unit) => TossSelectionItem.fromGeneric(id: unit, title: unit))
        .toList();

    await TossSelectionBottomSheet.show<String>(
      context: context,
      title: 'Unit',
      items: items,
      selectedId: _unit,
      showSubtitle: false,
      onItemSelected: (item) {
        setState(() {
          _unit = item.id;
        });
      },
    );
  }

  @override
  Widget build(BuildContext context) {
    final metadataState = ref.watch(inventoryMetadataProvider);

    return TossScaffold(
      backgroundColor: TossColors.white,
      appBar: _buildAppBar(),
      body: Column(
        children: [
          Expanded(
            child: SingleChildScrollView(
              child: Column(
                children: [
                  // Image upload
                  _buildImageUpload(),
                  // Basic info section
                  _buildBasicInfoSection(),
                  // Section divider - full width
                  const GrayDividerSpace(),
                  // Attributes section
                  _buildAttributesSection(metadataState.metadata),
                  // Section divider - full width
                  const GrayDividerSpace(),
                  // Pricing section
                  _buildPricingSection(),
                  // Section divider - full width
                  const GrayDividerSpace(),
                  // Inventory section
                  _buildInventorySection(metadataState.metadata),
                  const SizedBox(height: 100),
                ],
              ),
            ),
          ),
        ],
      ),
      bottomNavigationBar: _buildBottomBar(),
    );
  }

  PreferredSizeWidget _buildAppBar() {
    return AppBar(
      leading: IconButton(
        icon: const Icon(Icons.close),
        onPressed: () => context.pop(),
      ),
      title: Text(
        'Add product',
        style: TossTextStyles.h3.copyWith(fontWeight: FontWeight.w700),
      ),
      centerTitle: true,
      elevation: 0,
      backgroundColor: TossColors.white,
      foregroundColor: TossColors.gray900,
    );
  }

  Widget _buildImageUpload() {
    return Padding(
      padding: const EdgeInsets.only(top: 16, bottom: 24),
      child: Center(
        child: GestureDetector(
          onTap: _pickImages,
          child: Container(
            width: 88,
            height: 88,
            decoration: BoxDecoration(
              border: Border.all(
                color: TossColors.gray200,
                style: BorderStyle.solid,
              ),
              borderRadius: BorderRadius.circular(12),
            ),
            child: _selectedImages.isEmpty
                ? Column(
                    mainAxisAlignment: MainAxisAlignment.center,
                    children: [
                      const Icon(
                        Icons.camera_alt_outlined,
                        size: 26,
                        color: TossColors.gray500,
                      ),
                      const SizedBox(height: 6),
                      Text(
                        'Add Photo',
                        style: TossTextStyles.caption.copyWith(
                          fontWeight: FontWeight.w500,
                          color: TossColors.gray500,
                        ),
                      ),
                    ],
                  )
                : ClipRRect(
                    borderRadius: BorderRadius.circular(11),
                    child: Image.asset(
                      _selectedImages.first.path,
                      fit: BoxFit.cover,
                      width: 88,
                      height: 88,
                      errorBuilder: (context, error, stackTrace) => const Icon(
                        Icons.image,
                        size: 40,
                        color: TossColors.gray400,
                      ),
                    ),
                  ),
          ),
        ),
      ),
    );
  }

  Widget _buildBasicInfoSection() {
    return Padding(
      padding: const EdgeInsets.symmetric(horizontal: 16),
      child: Column(
        children: [
          _buildListRow(
            label: 'SKU',
<<<<<<< HEAD
            value: _sku,
=======
            value: _isAutoGenerateSku ? 'Auto-generate' : _sku,
>>>>>>> 2ee0b585
            placeholder: 'Scan or enter manually',
            showChevron: true,
            showHelpBadge: true,
            onTap: _showSkuInput,
            onHelpTap: _showSkuInfoDialog,
          ),
          _buildProductNameRow(),
        ],
      ),
    );
  }

  Widget _buildProductNameRow() {
    return Container(
      constraints: const BoxConstraints(minHeight: 48),
      padding: const EdgeInsets.symmetric(vertical: 8),
      child: Row(
        mainAxisAlignment: MainAxisAlignment.spaceBetween,
        children: [
<<<<<<< HEAD
          // Label
          Text(
            'Product name',
            style: TossTextStyles.body.copyWith(
              fontWeight: FontWeight.w500,
              color: TossColors.gray600,
=======
          // Label with required indicator
          RichText(
            text: TextSpan(
              children: [
                TextSpan(
                  text: 'Product name',
                  style: TossTextStyles.body.copyWith(
                    fontWeight: FontWeight.w500,
                    color: TossColors.gray600,
                  ),
                ),
                const TextSpan(
                  text: ' *',
                  style: TextStyle(
                    color: Colors.red,
                    fontWeight: FontWeight.w500,
                  ),
                ),
              ],
>>>>>>> 2ee0b585
            ),
          ),
          // TextField and chevron
          Expanded(
            child: Row(
              children: [
                Expanded(
                  child: TextField(
                    controller: _productNameController,
                    focusNode: _productNameFocusNode,
                    textAlign: TextAlign.right,
                    style: TossTextStyles.body.copyWith(
                      fontWeight: FontWeight.w400,
                      color: TossColors.gray900,
                    ),
                    decoration: InputDecoration(
                      hintText: _isProductNameFocused || _productNameController.text.isNotEmpty ? null : 'Enter product name',
                      hintStyle: TossTextStyles.body.copyWith(
                        fontWeight: FontWeight.w400,
                        color: TossColors.gray500,
                      ),
                      border: InputBorder.none,
                      enabledBorder: InputBorder.none,
                      focusedBorder: InputBorder.none,
                      contentPadding: EdgeInsets.zero,
                      isDense: true,
                    ),
                  ),
                ),
                const SizedBox(width: 6),
                const Icon(
                  Icons.chevron_right,
                  size: 18,
                  color: TossColors.gray500,
                ),
              ],
            ),
          ),
        ],
      ),
    );
  }

  Widget _buildAttributesSection(InventoryMetadata? metadata) {
    return Padding(
      padding: const EdgeInsets.symmetric(horizontal: 16),
      child: Column(
        children: [
          _buildSectionHeader(
            title: 'Attributes',
            showHelpBadge: true,
            actionText: 'Edit',
            onActionTap: () {
              Navigator.push(
                context,
                MaterialPageRoute<void>(
                  builder: (context) => const AttributesEditPage(),
                ),
              );
            },
            onHelpTap: _showAttributesInfoDialog,
          ),
          _buildListRow(
            label: 'Category',
            value: _selectedCategory?.name,
            placeholder: 'Enter a value',
            showChevron: true,
            onTap: metadata != null ? () => _showCategorySelector(metadata) : null,
          ),
          _buildListRow(
            label: 'Brand',
            value: _selectedBrand?.name,
            placeholder: 'Enter a value',
            showChevron: true,
            onTap: metadata != null ? () => _showBrandSelector(metadata) : null,
          ),
        ],
      ),
    );
  }

  Widget _buildPricingSection() {
<<<<<<< HEAD
=======
    // Get base currency symbol from inventory page state
    final inventoryState = ref.watch(inventoryPageProvider);
    final currencySymbol = inventoryState.baseCurrency?.displaySymbol ?? '₩';

>>>>>>> 2ee0b585
    return Padding(
      padding: const EdgeInsets.symmetric(horizontal: 16),
      child: Column(
        children: [
          _buildSectionHeader(title: 'Pricing'),
          _buildPriceRow(
<<<<<<< HEAD
            label: 'Sale price (₩)',
=======
            label: 'Sale price ($currencySymbol)',
>>>>>>> 2ee0b585
            controller: _salePriceController,
            focusNode: _salePriceFocusNode,
            isFocused: _isSalePriceFocused,
            placeholder: 'Enter selling price',
<<<<<<< HEAD
          ),
          _buildPriceRow(
            label: 'Cost of goods (₩)',
=======
            currencySymbol: currencySymbol,
          ),
          _buildPriceRow(
            label: 'Cost of goods ($currencySymbol)',
>>>>>>> 2ee0b585
            controller: _costPriceController,
            focusNode: _costPriceFocusNode,
            isFocused: _isCostPriceFocused,
            placeholder: 'Enter item cost',
<<<<<<< HEAD
=======
            currencySymbol: currencySymbol,
>>>>>>> 2ee0b585
          ),
        ],
      ),
    );
  }

  Widget _buildPriceRow({
    required String label,
    required TextEditingController controller,
    required FocusNode focusNode,
    required bool isFocused,
    required String placeholder,
<<<<<<< HEAD
=======
    required String currencySymbol,
>>>>>>> 2ee0b585
  }) {
    final bool hasValue = controller.text.isNotEmpty;

    return Container(
      constraints: const BoxConstraints(minHeight: 48),
      padding: const EdgeInsets.symmetric(vertical: 8),
      child: Row(
        mainAxisAlignment: MainAxisAlignment.spaceBetween,
        children: [
          // Label
          Text(
            label,
            style: TossTextStyles.body.copyWith(
              fontWeight: FontWeight.w500,
              color: TossColors.gray600,
            ),
          ),
          // TextField, currency suffix and chevron
          Expanded(
            child: Row(
              children: [
                Expanded(
                  child: TextField(
                    controller: controller,
                    focusNode: focusNode,
                    textAlign: TextAlign.right,
                    keyboardType: TextInputType.number,
                    inputFormatters: [
                      FilteringTextInputFormatter.digitsOnly,
                      _CurrencyInputFormatter(),
                    ],
                    style: TossTextStyles.body.copyWith(
                      fontWeight: FontWeight.w400,
                      color: TossColors.gray900,
                    ),
                    decoration: InputDecoration(
                      hintText: isFocused || hasValue ? null : placeholder,
                      hintStyle: TossTextStyles.body.copyWith(
                        fontWeight: FontWeight.w400,
                        color: TossColors.gray500,
                      ),
                      border: InputBorder.none,
                      enabledBorder: InputBorder.none,
                      focusedBorder: InputBorder.none,
                      contentPadding: EdgeInsets.zero,
                      isDense: true,
                    ),
                  ),
                ),
                // Currency suffix
                if (hasValue) ...[
                  Text(
<<<<<<< HEAD
                    '₩',
=======
                    currencySymbol,
>>>>>>> 2ee0b585
                    style: TossTextStyles.body.copyWith(
                      fontWeight: FontWeight.w400,
                      color: TossColors.gray900,
                    ),
                  ),
                ],
                const SizedBox(width: 6),
                const Icon(
                  Icons.chevron_right,
                  size: 18,
                  color: TossColors.gray500,
                ),
              ],
            ),
          ),
        ],
      ),
    );
  }

  Widget _buildInventorySection(InventoryMetadata? metadata) {
    return Padding(
      padding: const EdgeInsets.symmetric(horizontal: 16),
      child: Column(
        children: [
          _buildSectionHeader(title: 'Inventory'),
          _buildListRow(
            label: 'Location',
            value: _selectedLocationName,
            placeholder: 'Select store location',
            showChevron: true,
<<<<<<< HEAD
=======
            isRequired: true,
>>>>>>> 2ee0b585
            onTap: _showLocationSelector,
          ),
          _buildNumberInputRow(
            label: 'On-hand quantity',
            controller: _quantityController,
            focusNode: _quantityFocusNode,
            placeholder: 'e.g. 50',
          ),
<<<<<<< HEAD
          _buildNumberInputRow(
            label: 'Weight (g)',
            controller: _weightController,
            focusNode: _weightFocusNode,
            placeholder: '0',
            allowDecimal: true,
          ),
=======
>>>>>>> 2ee0b585
          _buildListRow(
            label: 'Unit',
            value: _unit,
            placeholder: 'piece',
            showChevron: true,
            isValueActive: true,
<<<<<<< HEAD
            onTap: metadata != null ? () => _showUnitSelector(metadata) : null,
=======
            onTap: _showUnitSelector,
>>>>>>> 2ee0b585
          ),
        ],
      ),
    );
  }

  Widget _buildNumberInputRow({
    required String label,
    required TextEditingController controller,
    required FocusNode focusNode,
    required String placeholder,
    bool allowDecimal = false,
  }) {
    return ListenableBuilder(
      listenable: Listenable.merge([focusNode, controller]),
      builder: (context, _) {
        final bool isFocused = focusNode.hasFocus;
        final bool hasValue = controller.text.isNotEmpty;

        return Container(
          constraints: const BoxConstraints(minHeight: 48),
          padding: const EdgeInsets.symmetric(vertical: 8),
          child: Row(
            mainAxisAlignment: MainAxisAlignment.spaceBetween,
            children: [
              // Label
              Text(
                label,
                style: TossTextStyles.body.copyWith(
                  fontWeight: FontWeight.w500,
                  color: TossColors.gray600,
                ),
<<<<<<< HEAD
              ),
              // TextField and chevron
              Expanded(
                child: Row(
                  children: [
                    Expanded(
                      child: TextField(
                        controller: controller,
                        focusNode: focusNode,
                        textAlign: TextAlign.right,
                        keyboardType: TextInputType.numberWithOptions(decimal: allowDecimal),
                        inputFormatters: allowDecimal
                            ? [FilteringTextInputFormatter.allow(RegExp(r'^\d*\.?\d*'))]
                            : [FilteringTextInputFormatter.digitsOnly],
                        style: TossTextStyles.body.copyWith(
                          fontWeight: FontWeight.w400,
                          color: TossColors.gray900,
                        ),
                        decoration: InputDecoration(
                          hintText: isFocused || hasValue ? null : placeholder,
                          hintStyle: TossTextStyles.body.copyWith(
                            fontWeight: FontWeight.w400,
                            color: TossColors.gray500,
                          ),
                          border: InputBorder.none,
                          enabledBorder: InputBorder.none,
                          focusedBorder: InputBorder.none,
                          contentPadding: EdgeInsets.zero,
                          isDense: true,
                        ),
                      ),
                    ),
                    const SizedBox(width: 6),
                    const Icon(
                      Icons.chevron_right,
                      size: 18,
                      color: TossColors.gray500,
                    ),
                  ],
                ),
              ),
            ],
          ),
        );
      },
    );
  }

  Widget _buildSectionHeader({
    required String title,
    bool showHelpBadge = false,
    String? actionText,
    VoidCallback? onActionTap,
    VoidCallback? onHelpTap,
  }) {
    return Padding(
      padding: const EdgeInsets.only(top: 24, bottom: 12),
      child: Row(
        mainAxisAlignment: MainAxisAlignment.spaceBetween,
        children: [
          Row(
            children: [
              Text(
                title,
                style: TossTextStyles.h3.copyWith(
                  fontWeight: FontWeight.w700,
                  color: TossColors.gray900,
                ),
              ),
=======
              ),
              // TextField and chevron
              Expanded(
                child: Row(
                  children: [
                    Expanded(
                      child: TextField(
                        controller: controller,
                        focusNode: focusNode,
                        textAlign: TextAlign.right,
                        keyboardType: TextInputType.numberWithOptions(decimal: allowDecimal),
                        inputFormatters: allowDecimal
                            ? [FilteringTextInputFormatter.allow(RegExp(r'^\d*\.?\d*'))]
                            : [FilteringTextInputFormatter.digitsOnly],
                        style: TossTextStyles.body.copyWith(
                          fontWeight: FontWeight.w400,
                          color: TossColors.gray900,
                        ),
                        decoration: InputDecoration(
                          hintText: isFocused || hasValue ? null : placeholder,
                          hintStyle: TossTextStyles.body.copyWith(
                            fontWeight: FontWeight.w400,
                            color: TossColors.gray500,
                          ),
                          border: InputBorder.none,
                          enabledBorder: InputBorder.none,
                          focusedBorder: InputBorder.none,
                          contentPadding: EdgeInsets.zero,
                          isDense: true,
                        ),
                      ),
                    ),
                    const SizedBox(width: 6),
                    const Icon(
                      Icons.chevron_right,
                      size: 18,
                      color: TossColors.gray500,
                    ),
                  ],
                ),
              ),
            ],
          ),
        );
      },
    );
  }

  Widget _buildSectionHeader({
    required String title,
    bool showHelpBadge = false,
    String? actionText,
    VoidCallback? onActionTap,
    VoidCallback? onHelpTap,
  }) {
    return Padding(
      padding: const EdgeInsets.only(top: 24, bottom: 12),
      child: Row(
        mainAxisAlignment: MainAxisAlignment.spaceBetween,
        children: [
          Row(
            children: [
              Text(
                title,
                style: TossTextStyles.h3.copyWith(
                  fontWeight: FontWeight.w700,
                  color: TossColors.gray900,
                ),
              ),
>>>>>>> 2ee0b585
              if (showHelpBadge) ...[
                const SizedBox(width: 8),
                _buildHelpBadge(onTap: onHelpTap),
              ],
            ],
          ),
          if (actionText != null)
            GestureDetector(
              onTap: onActionTap,
              child: Text(
                actionText,
                style: TossTextStyles.body.copyWith(
                  fontWeight: FontWeight.w500,
                  color: TossColors.primary,
                ),
              ),
            ),
        ],
      ),
    );
  }

  Widget _buildListRow({
    required String label,
    String? value,
    required String placeholder,
    bool showChevron = false,
    bool showHelpBadge = false,
    bool isValueActive = false,
<<<<<<< HEAD
=======
    bool isRequired = false,
>>>>>>> 2ee0b585
    VoidCallback? onTap,
    VoidCallback? onHelpTap,
  }) {
    final bool hasValue = value != null && value.isNotEmpty;

    return GestureDetector(
      onTap: onTap,
      behavior: HitTestBehavior.opaque,
      child: Container(
        constraints: const BoxConstraints(minHeight: 48),
        padding: const EdgeInsets.symmetric(vertical: 8),
        child: Row(
          mainAxisAlignment: MainAxisAlignment.spaceBetween,
          children: [
            // Label
            Row(
              children: [
<<<<<<< HEAD
                Text(
                  label,
                  style: TossTextStyles.body.copyWith(
                    fontWeight: FontWeight.w500,
                    color: TossColors.gray600,
                  ),
                ),
                if (showHelpBadge) ...[
                  const SizedBox(width: 8),
                  _buildHelpBadge(onTap: onHelpTap),
                ],
              ],
            ),
            // Value and chevron
            Row(
              children: [
                Text(
                  hasValue ? value : placeholder,
                  style: TossTextStyles.body.copyWith(
                    fontWeight: hasValue && isValueActive
                        ? FontWeight.w500
                        : FontWeight.w400,
                    color: hasValue && isValueActive
                        ? TossColors.gray900
                        : TossColors.gray500,
                  ),
                ),
=======
                RichText(
                  text: TextSpan(
                    children: [
                      TextSpan(
                        text: label,
                        style: TossTextStyles.body.copyWith(
                          fontWeight: FontWeight.w500,
                          color: TossColors.gray600,
                        ),
                      ),
                      if (isRequired)
                        const TextSpan(
                          text: ' *',
                          style: TextStyle(
                            color: Colors.red,
                            fontWeight: FontWeight.w500,
                          ),
                        ),
                    ],
                  ),
                ),
                if (showHelpBadge) ...[
                  const SizedBox(width: 8),
                  _buildHelpBadge(onTap: onHelpTap),
                ],
              ],
            ),
            // Value and chevron
            Row(
              children: [
                Text(
                  hasValue ? value : placeholder,
                  style: TossTextStyles.body.copyWith(
                    fontWeight: hasValue && isValueActive
                        ? FontWeight.w500
                        : FontWeight.w400,
                    color: hasValue && isValueActive
                        ? TossColors.gray900
                        : TossColors.gray500,
                  ),
                ),
>>>>>>> 2ee0b585
                if (showChevron) ...[
                  const SizedBox(width: 6),
                  const Icon(
                    Icons.chevron_right,
                    size: 18,
                    color: TossColors.gray500,
                  ),
                ],
              ],
            ),
          ],
        ),
      ),
    );
  }

  Widget _buildHelpBadge({VoidCallback? onTap}) {
    return GestureDetector(
      onTap: onTap,
      child: Container(
        width: 18,
        height: 18,
        decoration: const BoxDecoration(
          color: TossColors.gray100,
          shape: BoxShape.circle,
        ),
        alignment: Alignment.center,
        child: Text(
          '?',
          style: TossTextStyles.caption.copyWith(
            fontWeight: FontWeight.w500,
            color: TossColors.gray500,
          ),
        ),
      ),
    );
  }

  void _showSkuInfoDialog() {
    TossInfoDialog.show(
      context: context,
      title: 'What is an SKU?',
      bulletPoints: [
        'An SKU (Stock Keeping Unit) is a unique code used to identify an item.',
        'You can enter your own or have Storebase generate one for you.',
        'SKUs help you find items quickly and perform bulk actions in your inventory.',
      ],
    );
  }

  void _showAttributesInfoDialog() {
    TossInfoDialog.show(
      context: context,
      title: 'What are attributes?',
      bulletPoints: [
        'Attributes are custom fields you can add to each item.',
        'You can choose from: text, number, date, or barcode.',
        'Attributes help you organize, search, and filter your inventory more easily.',
      ],
    );
  }

  Widget _buildBottomBar() {
    return Container(
      padding: const EdgeInsets.fromLTRB(16, 8, 16, 16),
      decoration: BoxDecoration(
        color: TossColors.white.withValues(alpha: 0.94),
      ),
      child: SafeArea(
        child: SizedBox(
          width: double.infinity,
          height: 52,
          child: TossButton.primary(
            text: 'Save',
            fullWidth: true,
            isLoading: _isSaving,
<<<<<<< HEAD
=======
            isEnabled: _canSave,
>>>>>>> 2ee0b585
            onPressed: _saveProduct,
          ),
        ),
      ),
    );
  }
}<|MERGE_RESOLUTION|>--- conflicted
+++ resolved
@@ -79,26 +79,15 @@
   final TextEditingController _salePriceController = TextEditingController();
   final TextEditingController _costPriceController = TextEditingController();
   final TextEditingController _quantityController = TextEditingController();
-<<<<<<< HEAD
-  final TextEditingController _weightController = TextEditingController();
-=======
->>>>>>> 2ee0b585
   final FocusNode _productNameFocusNode = FocusNode();
   final FocusNode _salePriceFocusNode = FocusNode();
   final FocusNode _costPriceFocusNode = FocusNode();
   final FocusNode _quantityFocusNode = FocusNode();
-<<<<<<< HEAD
-  final FocusNode _weightFocusNode = FocusNode();
-=======
->>>>>>> 2ee0b585
   bool _isProductNameFocused = false;
   bool _isSalePriceFocused = false;
   bool _isCostPriceFocused = false;
   String? _sku;
-<<<<<<< HEAD
-=======
   bool _isAutoGenerateSku = false; // true면 SKU 자동 생성
->>>>>>> 2ee0b585
   Category? _selectedCategory;
   Brand? _selectedBrand;
   String? _selectedLocation; // Store ID
@@ -137,38 +126,19 @@
   }
 
   @override
-  void initState() {
-    super.initState();
-    _productNameFocusNode.addListener(_onProductNameFocusChange);
-    _salePriceFocusNode.addListener(_onSalePriceFocusChange);
-    _costPriceFocusNode.addListener(_onCostPriceFocusChange);
-  }
-
-  @override
   void dispose() {
     _productNameFocusNode.removeListener(_onProductNameFocusChange);
     _salePriceFocusNode.removeListener(_onSalePriceFocusChange);
     _costPriceFocusNode.removeListener(_onCostPriceFocusChange);
-<<<<<<< HEAD
-=======
     _productNameController.removeListener(_onRequiredFieldChanged);
->>>>>>> 2ee0b585
     _productNameFocusNode.dispose();
     _salePriceFocusNode.dispose();
     _costPriceFocusNode.dispose();
     _quantityFocusNode.dispose();
-<<<<<<< HEAD
-    _weightFocusNode.dispose();
-=======
->>>>>>> 2ee0b585
     _productNameController.dispose();
     _salePriceController.dispose();
     _costPriceController.dispose();
     _quantityController.dispose();
-<<<<<<< HEAD
-    _weightController.dispose();
-=======
->>>>>>> 2ee0b585
     super.dispose();
   }
 
@@ -176,7 +146,11 @@
     setState(() {
       _isProductNameFocused = _productNameFocusNode.hasFocus;
     });
-<<<<<<< HEAD
+  }
+
+  void _onRequiredFieldChanged() {
+    // Trigger rebuild to update Save button state
+    setState(() {});
   }
 
   void _onSalePriceFocusChange() {
@@ -191,27 +165,6 @@
     });
   }
 
-=======
-  }
-
-  void _onRequiredFieldChanged() {
-    // Trigger rebuild to update Save button state
-    setState(() {});
-  }
-
-  void _onSalePriceFocusChange() {
-    setState(() {
-      _isSalePriceFocused = _salePriceFocusNode.hasFocus;
-    });
-  }
-
-  void _onCostPriceFocusChange() {
-    setState(() {
-      _isCostPriceFocused = _costPriceFocusNode.hasFocus;
-    });
-  }
-
->>>>>>> 2ee0b585
   void _pickImages() {
     _showUploadImageSheet();
   }
@@ -420,9 +373,6 @@
     try {
       final repository = ref.read(inventoryRepositoryProvider);
 
-<<<<<<< HEAD
-      // Create product
-=======
       // Step 1: Validate with inventory_check_create RPC
       final userSku = _sku?.trim().isEmpty ?? true ? null : _sku!.trim();
       final productName = _productNameController.text.trim();
@@ -481,30 +431,20 @@
       }
 
       // Step 3: Create product with validated data and image URLs
->>>>>>> 2ee0b585
       final product = await repository.createProduct(
         companyId: companyId,
         storeId: storeId,
         createdBy: userId,
         name: productName,
-<<<<<<< HEAD
-        sku: _sku?.trim().isEmpty ?? true ? _generateSKU() : _sku!.trim(),
-        barcode: null,
-=======
         sku: validationResult.sku,
         barcode: validationResult.barcode,
->>>>>>> 2ee0b585
         categoryId: _selectedCategory?.id,
         brandId: _selectedBrand?.id,
         unit: _unit,
         costPrice: double.tryParse(_costPriceController.text.replaceAll(',', '')) ?? 0.0,
         sellingPrice: double.tryParse(_salePriceController.text.replaceAll(',', '')) ?? 0.0,
         initialQuantity: int.tryParse(_quantityController.text) ?? 0,
-<<<<<<< HEAD
-        imageUrls: [],
-=======
         imageUrls: imageUrls,
->>>>>>> 2ee0b585
       );
 
       if (product != null && mounted) {
@@ -556,11 +496,6 @@
     }
   }
 
-<<<<<<< HEAD
-  String _generateSKU() {
-    final name = _productNameController.text.trim();
-    if (name.isEmpty) return 'PROD${DateTime.now().millisecondsSinceEpoch}';
-=======
   void _showSkuInput() {
     const skuOptions = [
       TossSelectionItem(
@@ -579,7 +514,6 @@
         icon: Icons.auto_awesome_outlined,
       ),
     ];
->>>>>>> 2ee0b585
 
     showModalBottomSheet<void>(
       context: context,
@@ -672,27 +606,6 @@
     );
   }
 
-<<<<<<< HEAD
-  void _showSkuInput() {
-    const skuOptions = [
-      TossSelectionItem(
-        id: 'scan',
-        title: 'Scan Barcode',
-        icon: Icons.view_week_outlined,
-      ),
-      TossSelectionItem(
-        id: 'manual',
-        title: 'Enter Manually',
-        icon: Icons.keyboard_outlined,
-      ),
-      TossSelectionItem(
-        id: 'auto',
-        title: 'Auto-generate',
-        icon: Icons.auto_awesome_outlined,
-      ),
-    ];
-
-=======
   Future<void> _handleSkuOptionSelected(String optionId) async {
     switch (optionId) {
       case 'scan':
@@ -847,7 +760,6 @@
     required void Function(String?) onSave,
   }) {
     final controller = TextEditingController(text: initialValue);
->>>>>>> 2ee0b585
     showModalBottomSheet<void>(
       context: context,
       isScrollControlled: true,
@@ -855,251 +767,6 @@
       shape: const RoundedRectangleBorder(
         borderRadius: BorderRadius.vertical(top: Radius.circular(20)),
       ),
-<<<<<<< HEAD
-      builder: (context) => Container(
-        padding: const EdgeInsets.only(top: 12, bottom: 24),
-        child: Column(
-          mainAxisSize: MainAxisSize.min,
-          children: [
-            // Handle bar
-            Container(
-              width: 36,
-              height: 4,
-              decoration: BoxDecoration(
-                color: TossColors.gray300,
-                borderRadius: BorderRadius.circular(2),
-              ),
-            ),
-            const SizedBox(height: 16),
-            // Header with title and close button
-            Padding(
-              padding: const EdgeInsets.symmetric(horizontal: 20),
-              child: Row(
-                mainAxisAlignment: MainAxisAlignment.spaceBetween,
-                children: [
-                  const SizedBox(width: 24), // Spacer for centering
-                  Text(
-                    'Choose an SKU Option',
-                    style: TossTextStyles.h3.copyWith(
-                      fontWeight: FontWeight.w700,
-                      color: TossColors.gray900,
-                    ),
-                  ),
-                  GestureDetector(
-                    onTap: () => Navigator.pop(context),
-                    child: const Icon(
-                      Icons.close,
-                      size: 24,
-                      color: TossColors.gray600,
-                    ),
-                  ),
-                ],
-              ),
-            ),
-            const SizedBox(height: 24),
-            // Options list
-            ...skuOptions.map((option) => InkWell(
-                  onTap: () {
-                    Navigator.pop(context);
-                    _handleSkuOptionSelected(option.id);
-                  },
-                  child: Padding(
-                    padding: const EdgeInsets.symmetric(
-                      horizontal: 20,
-                      vertical: 16,
-                    ),
-                    child: Row(
-                      children: [
-                        Icon(
-                          option.icon,
-                          size: 24,
-                          color: TossColors.gray600,
-                        ),
-                        const SizedBox(width: 16),
-                        Expanded(
-                          child: Text(
-                            option.title,
-                            style: TossTextStyles.body.copyWith(
-                              fontWeight: FontWeight.w500,
-                              color: TossColors.gray900,
-                            ),
-                          ),
-                        ),
-                        const Icon(
-                          Icons.chevron_right,
-                          size: 20,
-                          color: TossColors.gray400,
-                        ),
-                      ],
-                    ),
-                  ),
-                ),),
-          ],
-        ),
-      ),
-    );
-  }
-
-  Future<void> _handleSkuOptionSelected(String optionId) async {
-    switch (optionId) {
-      case 'scan':
-        // Navigate to barcode scanner page
-        final result = await Navigator.push<String>(
-          context,
-          MaterialPageRoute(
-            builder: (context) => const BarcodeScannerPage(),
-          ),
-        );
-
-        if (result != null && mounted) {
-          if (result == 'MANUAL_ENTRY') {
-            // User chose to enter manually from scanner page
-            _showBarcodeInputDialog();
-          } else {
-            // Barcode was scanned
-            setState(() {
-              _sku = result;
-            });
-          }
-        }
-        break;
-      case 'manual':
-        _showBarcodeInputDialog();
-        break;
-      case 'auto':
-        setState(() {
-          _sku = _generateSKU();
-        });
-        break;
-    }
-  }
-
-  void _showBarcodeInputDialog() {
-    final controller = TextEditingController(text: _sku);
-    showDialog<String>(
-      context: context,
-      builder: (context) => Dialog(
-        backgroundColor: TossColors.transparent,
-        child: Container(
-          padding: const EdgeInsets.all(24),
-          decoration: BoxDecoration(
-            color: TossColors.white,
-            borderRadius: BorderRadius.circular(16),
-          ),
-          child: Column(
-            mainAxisSize: MainAxisSize.min,
-            children: [
-              // Title
-              Text(
-                'Enter Barcode Number',
-                style: TossTextStyles.h4.copyWith(
-                  fontWeight: FontWeight.w700,
-                  color: TossColors.gray900,
-                ),
-              ),
-              const SizedBox(height: 24),
-              // Text field with underline
-              TextField(
-                controller: controller,
-                autofocus: true,
-                textAlign: TextAlign.center,
-                style: TossTextStyles.body.copyWith(
-                  color: TossColors.gray900,
-                ),
-                decoration: const InputDecoration(
-                  border: UnderlineInputBorder(
-                    borderSide: BorderSide(color: TossColors.gray300),
-                  ),
-                  enabledBorder: UnderlineInputBorder(
-                    borderSide: BorderSide(color: TossColors.gray300),
-                  ),
-                  focusedBorder: UnderlineInputBorder(
-                    borderSide: BorderSide(color: TossColors.primary, width: 2),
-                  ),
-                  contentPadding: EdgeInsets.symmetric(vertical: 8),
-                ),
-              ),
-              const SizedBox(height: 24),
-              // Buttons row
-              Row(
-                children: [
-                  // Cancel button
-                  Expanded(
-                    child: OutlinedButton(
-                      onPressed: () => Navigator.pop(context),
-                      style: OutlinedButton.styleFrom(
-                        foregroundColor: TossColors.gray700,
-                        side: const BorderSide(color: TossColors.gray300),
-                        padding: const EdgeInsets.symmetric(vertical: 14),
-                        shape: RoundedRectangleBorder(
-                          borderRadius: BorderRadius.circular(8),
-                        ),
-                      ),
-                      child: Text(
-                        'Cancel',
-                        style: TossTextStyles.body.copyWith(
-                          fontWeight: FontWeight.w500,
-                          color: TossColors.gray700,
-                        ),
-                      ),
-                    ),
-                  ),
-                  const SizedBox(width: 12),
-                  // Done button
-                  Expanded(
-                    child: ElevatedButton(
-                      onPressed: () {
-                        Navigator.pop(context, controller.text);
-                      },
-                      style: ElevatedButton.styleFrom(
-                        backgroundColor: TossColors.primary,
-                        foregroundColor: TossColors.white,
-                        padding: const EdgeInsets.symmetric(vertical: 14),
-                        shape: RoundedRectangleBorder(
-                          borderRadius: BorderRadius.circular(8),
-                        ),
-                        elevation: 0,
-                      ),
-                      child: Text(
-                        'Done',
-                        style: TossTextStyles.body.copyWith(
-                          fontWeight: FontWeight.w500,
-                          color: TossColors.white,
-                        ),
-                      ),
-                    ),
-                  ),
-                ],
-              ),
-            ],
-          ),
-        ),
-      ),
-    ).then((value) {
-      if (value != null && value.isNotEmpty && mounted) {
-        setState(() {
-          _sku = value;
-        });
-      }
-    });
-  }
-
-  void _showTextInputDialog({
-    required String title,
-    String? initialValue,
-    required String placeholder,
-    required void Function(String?) onSave,
-  }) {
-    final controller = TextEditingController(text: initialValue);
-    showModalBottomSheet<void>(
-      context: context,
-      isScrollControlled: true,
-      backgroundColor: TossColors.white,
-      shape: const RoundedRectangleBorder(
-        borderRadius: BorderRadius.vertical(top: Radius.circular(20)),
-      ),
-=======
->>>>>>> 2ee0b585
       builder: (context) => Padding(
         padding: EdgeInsets.only(
           bottom: MediaQuery.of(context).viewInsets.bottom,
@@ -1254,20 +921,6 @@
   }
 
   void _showLocationSelector() {
-<<<<<<< HEAD
-    // Mock store data with IDs (in real app, this would come from provider/API)
-    final stores = [
-      {'id': 'bb1f91be14', 'name': 'trial'},
-      {'id': '261c9b1dd4', 'name': 'test store22'},
-      {'id': '8df73d5aa2', 'name': 'test3'},
-      {'id': 'd161278ee5', 'name': 'test2'},
-      {'id': '570b4f196c', 'name': 'test1'},
-      {'id': '8b6e72c413', 'name': 'Hongdae Branch'},
-      {'id': 'a51e13772b', 'name': 'Headquarters'},
-      {'id': 'cd7be02d1f', 'name': 'Gangnam Branch'},
-      {'id': 'd1bb65328a', 'name': 'create test'},
-    ];
-=======
     // Get stores from AppState for the selected company
     final appState = ref.read(appStateProvider);
     final companies = appState.user['companies'] as List<dynamic>? ?? [];
@@ -1289,16 +942,11 @@
         break;
       }
     }
->>>>>>> 2ee0b585
 
     final items = stores
         .map((store) => TossSelectionItem(
               id: store['id']!,
               title: store['name']!,
-<<<<<<< HEAD
-              subtitle: store['id'],
-=======
->>>>>>> 2ee0b585
               icon: TossIcons.store,
             ),)
         .toList();
@@ -1308,11 +956,7 @@
       title: 'Store',
       items: items,
       selectedId: _selectedLocation,
-<<<<<<< HEAD
-      showSubtitle: true,
-=======
       showSubtitle: false,
->>>>>>> 2ee0b585
       selectedFontWeight: FontWeight.w700,
       unselectedFontWeight: FontWeight.w500,
       unselectedIconColor: TossColors.gray500,
@@ -1328,16 +972,9 @@
     );
   }
 
-<<<<<<< HEAD
-  Future<void> _showUnitSelector(InventoryMetadata metadata) async {
-    final units = metadata.units.isNotEmpty
-        ? metadata.units
-        : ['piece', 'kg', 'g', 'liter', 'ml', 'box', 'pack'];
-=======
   Future<void> _showUnitSelector() async {
     // Always use default units list - piece is first (default)
     const units = ['piece', 'box', 'kg', 'g', 'l', 'ml', 'pack', 'set', 'dozen'];
->>>>>>> 2ee0b585
 
     final items = units
         .map((unit) => TossSelectionItem.fromGeneric(id: unit, title: unit))
@@ -1476,11 +1113,7 @@
         children: [
           _buildListRow(
             label: 'SKU',
-<<<<<<< HEAD
-            value: _sku,
-=======
             value: _isAutoGenerateSku ? 'Auto-generate' : _sku,
->>>>>>> 2ee0b585
             placeholder: 'Scan or enter manually',
             showChevron: true,
             showHelpBadge: true,
@@ -1500,14 +1133,6 @@
       child: Row(
         mainAxisAlignment: MainAxisAlignment.spaceBetween,
         children: [
-<<<<<<< HEAD
-          // Label
-          Text(
-            'Product name',
-            style: TossTextStyles.body.copyWith(
-              fontWeight: FontWeight.w500,
-              color: TossColors.gray600,
-=======
           // Label with required indicator
           RichText(
             text: TextSpan(
@@ -1527,7 +1152,6 @@
                   ),
                 ),
               ],
->>>>>>> 2ee0b585
             ),
           ),
           // TextField and chevron
@@ -1610,46 +1234,30 @@
   }
 
   Widget _buildPricingSection() {
-<<<<<<< HEAD
-=======
     // Get base currency symbol from inventory page state
     final inventoryState = ref.watch(inventoryPageProvider);
     final currencySymbol = inventoryState.baseCurrency?.displaySymbol ?? '₩';
 
->>>>>>> 2ee0b585
     return Padding(
       padding: const EdgeInsets.symmetric(horizontal: 16),
       child: Column(
         children: [
           _buildSectionHeader(title: 'Pricing'),
           _buildPriceRow(
-<<<<<<< HEAD
-            label: 'Sale price (₩)',
-=======
             label: 'Sale price ($currencySymbol)',
->>>>>>> 2ee0b585
             controller: _salePriceController,
             focusNode: _salePriceFocusNode,
             isFocused: _isSalePriceFocused,
             placeholder: 'Enter selling price',
-<<<<<<< HEAD
-          ),
-          _buildPriceRow(
-            label: 'Cost of goods (₩)',
-=======
             currencySymbol: currencySymbol,
           ),
           _buildPriceRow(
             label: 'Cost of goods ($currencySymbol)',
->>>>>>> 2ee0b585
             controller: _costPriceController,
             focusNode: _costPriceFocusNode,
             isFocused: _isCostPriceFocused,
             placeholder: 'Enter item cost',
-<<<<<<< HEAD
-=======
             currencySymbol: currencySymbol,
->>>>>>> 2ee0b585
           ),
         ],
       ),
@@ -1662,10 +1270,7 @@
     required FocusNode focusNode,
     required bool isFocused,
     required String placeholder,
-<<<<<<< HEAD
-=======
     required String currencySymbol,
->>>>>>> 2ee0b585
   }) {
     final bool hasValue = controller.text.isNotEmpty;
 
@@ -1718,11 +1323,7 @@
                 // Currency suffix
                 if (hasValue) ...[
                   Text(
-<<<<<<< HEAD
-                    '₩',
-=======
                     currencySymbol,
->>>>>>> 2ee0b585
                     style: TossTextStyles.body.copyWith(
                       fontWeight: FontWeight.w400,
                       color: TossColors.gray900,
@@ -1754,10 +1355,7 @@
             value: _selectedLocationName,
             placeholder: 'Select store location',
             showChevron: true,
-<<<<<<< HEAD
-=======
             isRequired: true,
->>>>>>> 2ee0b585
             onTap: _showLocationSelector,
           ),
           _buildNumberInputRow(
@@ -1766,27 +1364,13 @@
             focusNode: _quantityFocusNode,
             placeholder: 'e.g. 50',
           ),
-<<<<<<< HEAD
-          _buildNumberInputRow(
-            label: 'Weight (g)',
-            controller: _weightController,
-            focusNode: _weightFocusNode,
-            placeholder: '0',
-            allowDecimal: true,
-          ),
-=======
->>>>>>> 2ee0b585
           _buildListRow(
             label: 'Unit',
             value: _unit,
             placeholder: 'piece',
             showChevron: true,
             isValueActive: true,
-<<<<<<< HEAD
-            onTap: metadata != null ? () => _showUnitSelector(metadata) : null,
-=======
             onTap: _showUnitSelector,
->>>>>>> 2ee0b585
           ),
         ],
       ),
@@ -1819,7 +1403,6 @@
                   fontWeight: FontWeight.w500,
                   color: TossColors.gray600,
                 ),
-<<<<<<< HEAD
               ),
               // TextField and chevron
               Expanded(
@@ -1889,77 +1472,6 @@
                   color: TossColors.gray900,
                 ),
               ),
-=======
-              ),
-              // TextField and chevron
-              Expanded(
-                child: Row(
-                  children: [
-                    Expanded(
-                      child: TextField(
-                        controller: controller,
-                        focusNode: focusNode,
-                        textAlign: TextAlign.right,
-                        keyboardType: TextInputType.numberWithOptions(decimal: allowDecimal),
-                        inputFormatters: allowDecimal
-                            ? [FilteringTextInputFormatter.allow(RegExp(r'^\d*\.?\d*'))]
-                            : [FilteringTextInputFormatter.digitsOnly],
-                        style: TossTextStyles.body.copyWith(
-                          fontWeight: FontWeight.w400,
-                          color: TossColors.gray900,
-                        ),
-                        decoration: InputDecoration(
-                          hintText: isFocused || hasValue ? null : placeholder,
-                          hintStyle: TossTextStyles.body.copyWith(
-                            fontWeight: FontWeight.w400,
-                            color: TossColors.gray500,
-                          ),
-                          border: InputBorder.none,
-                          enabledBorder: InputBorder.none,
-                          focusedBorder: InputBorder.none,
-                          contentPadding: EdgeInsets.zero,
-                          isDense: true,
-                        ),
-                      ),
-                    ),
-                    const SizedBox(width: 6),
-                    const Icon(
-                      Icons.chevron_right,
-                      size: 18,
-                      color: TossColors.gray500,
-                    ),
-                  ],
-                ),
-              ),
-            ],
-          ),
-        );
-      },
-    );
-  }
-
-  Widget _buildSectionHeader({
-    required String title,
-    bool showHelpBadge = false,
-    String? actionText,
-    VoidCallback? onActionTap,
-    VoidCallback? onHelpTap,
-  }) {
-    return Padding(
-      padding: const EdgeInsets.only(top: 24, bottom: 12),
-      child: Row(
-        mainAxisAlignment: MainAxisAlignment.spaceBetween,
-        children: [
-          Row(
-            children: [
-              Text(
-                title,
-                style: TossTextStyles.h3.copyWith(
-                  fontWeight: FontWeight.w700,
-                  color: TossColors.gray900,
-                ),
-              ),
->>>>>>> 2ee0b585
               if (showHelpBadge) ...[
                 const SizedBox(width: 8),
                 _buildHelpBadge(onTap: onHelpTap),
@@ -1989,10 +1501,7 @@
     bool showChevron = false,
     bool showHelpBadge = false,
     bool isValueActive = false,
-<<<<<<< HEAD
-=======
     bool isRequired = false,
->>>>>>> 2ee0b585
     VoidCallback? onTap,
     VoidCallback? onHelpTap,
   }) {
@@ -2010,35 +1519,6 @@
             // Label
             Row(
               children: [
-<<<<<<< HEAD
-                Text(
-                  label,
-                  style: TossTextStyles.body.copyWith(
-                    fontWeight: FontWeight.w500,
-                    color: TossColors.gray600,
-                  ),
-                ),
-                if (showHelpBadge) ...[
-                  const SizedBox(width: 8),
-                  _buildHelpBadge(onTap: onHelpTap),
-                ],
-              ],
-            ),
-            // Value and chevron
-            Row(
-              children: [
-                Text(
-                  hasValue ? value : placeholder,
-                  style: TossTextStyles.body.copyWith(
-                    fontWeight: hasValue && isValueActive
-                        ? FontWeight.w500
-                        : FontWeight.w400,
-                    color: hasValue && isValueActive
-                        ? TossColors.gray900
-                        : TossColors.gray500,
-                  ),
-                ),
-=======
                 RichText(
                   text: TextSpan(
                     children: [
@@ -2080,7 +1560,6 @@
                         : TossColors.gray500,
                   ),
                 ),
->>>>>>> 2ee0b585
                 if (showChevron) ...[
                   const SizedBox(width: 6),
                   const Icon(
@@ -2157,10 +1636,7 @@
             text: 'Save',
             fullWidth: true,
             isLoading: _isSaving,
-<<<<<<< HEAD
-=======
             isEnabled: _canSave,
->>>>>>> 2ee0b585
             onPressed: _saveProduct,
           ),
         ),
