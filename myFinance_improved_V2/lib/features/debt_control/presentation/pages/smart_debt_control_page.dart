import 'package:flutter/material.dart';
import 'package:flutter_riverpod/flutter_riverpod.dart';
import 'package:go_router/go_router.dart';
import '../../../../app/providers/app_state_provider.dart';
import '../../../../core/utils/number_formatter.dart';
import '../../../../shared/themes/toss_animations.dart';
import '../../../../shared/themes/toss_border_radius.dart';
import '../../../../shared/themes/toss_colors.dart';
import '../../../../shared/themes/toss_spacing.dart';
import '../../../../shared/themes/toss_text_styles.dart';
import '../../../../shared/widgets/common/toss_app_bar_1.dart';
import '../../../../shared/widgets/common/toss_empty_view.dart';
import '../../../../shared/widgets/common/toss_loading_view.dart';
import '../../../../shared/widgets/common/toss_scaffold.dart';
import '../../../../shared/widgets/toss/toss_badge.dart';
import '../../../../shared/widgets/toss/toss_card.dart';
import '../../../../shared/widgets/toss/toss_chip.dart';
import '../../../../shared/widgets/toss/toss_refresh_indicator.dart';
import '../../../../shared/widgets/toss/toss_tab_bar_1.dart';
import '../../domain/entities/prioritized_debt.dart';
import '../providers/currency_provider.dart';
import '../providers/debt_control_providers.dart';
import '../widgets/perspective_summary_card.dart';

/// Smart Debt Control Page
///
/// Main debt control dashboard with Clean Architecture implementation.
class SmartDebtControlPage extends ConsumerStatefulWidget {
  const SmartDebtControlPage({super.key});

  @override
  ConsumerState<SmartDebtControlPage> createState() =>
      _SmartDebtControlPageState();
}

class _SmartDebtControlPageState extends ConsumerState<SmartDebtControlPage>
    with SingleTickerProviderStateMixin {
  late AnimationController _animationController;
  int _selectedTabIndex = 0;
  final String _selectedFilter = 'all'; // all, internal, external
  String _selectedCompaniesTab = 'all'; // all, my_group, external

  @override
  void initState() {
    super.initState();
    _animationController = AnimationController(
      duration: TossAnimations.medium,
      vsync: this,
    );

    WidgetsBinding.instance.addPostFrameCallback((_) {
      _loadData();
      _loadPerspectiveSummary();
      _animationController.forward();
    });
  }

  @override
  void dispose() {
    _animationController.dispose();
    super.dispose();
  }

  String get _selectedViewpoint => _selectedTabIndex == 0 ? 'company' : 'store';

  Future<void> _loadData({bool forceRefresh = false}) async {
    if (!mounted) return;

    final appState = ref.read(appStateProvider);
    if (appState.companyChoosen.isEmpty) return;

    final storeId = _selectedViewpoint == 'store' &&
            appState.storeChoosen.isNotEmpty
        ? appState.storeChoosen
        : null;

    try {
      if (forceRefresh) {
        await ref.read(debtControlProvider.notifier).refresh(
              companyId: appState.companyChoosen,
              storeId: storeId,
              viewpoint: _selectedViewpoint,
              filter: _selectedFilter,
            );
      } else {
        await ref.read(debtControlProvider.notifier).loadPrioritizedDebts(
              companyId: appState.companyChoosen,
              storeId: storeId,
              viewpoint: _selectedViewpoint,
              filter: _selectedFilter,
            );
      }
    } catch (e) {
      // Error is handled by the provider's AsyncValue
      if (mounted) {
        // Log error if needed
      }
    }
  }

  Future<void> _loadPerspectiveSummary() async {
    if (!mounted) return;

    final appState = ref.read(appStateProvider);
    if (appState.companyChoosen.isEmpty) return;

    final storeId = _selectedViewpoint == 'store' &&
            appState.storeChoosen.isNotEmpty
        ? appState.storeChoosen
        : null;

    final entityName = _selectedViewpoint == 'store'
        ? (appState.storeChoosen.isNotEmpty ? 'Store' : 'Company')
        : 'Company';

<<<<<<< HEAD
    await ref.read(perspectiveSummaryProvider.notifier).loadPerspectiveSummary(
          companyId: appState.companyChoosen,
          storeId: storeId,
          perspectiveType: _selectedViewpoint,
          entityName: entityName,
        );
=======
    try {
      await ref.read(perspectiveSummaryProvider.notifier).loadPerspectiveSummary(
            companyId: appState.companyChoosen,
            storeId: storeId,
            perspectiveType: _selectedViewpoint,
            entityName: entityName,
          );
    } catch (e) {
      // Error is handled by the provider's AsyncValue
      if (mounted) {
        // Log error if needed
      }
    }
>>>>>>> 83c1de64
  }

  void _onTabChanged(int index) {
    setState(() {
      _selectedTabIndex = index;
    });
    _loadData();
    _loadPerspectiveSummary();
  }

  void _onCompaniesFilterChanged(String value) {
    if (!mounted) return;

    setState(() {
      _selectedCompaniesTab = value;
    });

    // Convert UI filter to API filter format
    String apiFilter = 'all';
    if (value == 'my_group') {
      apiFilter = 'internal';
    } else if (value == 'external') {
      apiFilter = 'external';
    }

    // Reload data with new filter
    final appState = ref.read(appStateProvider);
    if (appState.companyChoosen.isEmpty) return;

    final storeId = _selectedViewpoint == 'store' &&
            appState.storeChoosen.isNotEmpty
        ? appState.storeChoosen
        : null;

    ref.read(debtControlProvider.notifier).loadPrioritizedDebts(
          companyId: appState.companyChoosen,
          storeId: storeId,
          viewpoint: _selectedViewpoint,
          filter: apiFilter,
        );
  }

  @override
  Widget build(BuildContext context) {
    final debtControlState = ref.watch(debtControlProvider);
    final perspectiveSummary = ref.watch(perspectiveSummaryProvider);
    final currency = ref.watch(debtCurrencyProvider); // Read once at top level

    // Show loading view on initial load (when both are loading and have no data)
    final isInitialLoading = debtControlState.isLoading &&
        !debtControlState.hasValue &&
        perspectiveSummary.isLoading &&
        !perspectiveSummary.hasValue;

    return TossScaffold(
      appBar: const TossAppBar1(
        title: 'Debt Control',
      ),
      backgroundColor: TossColors.background,
      body: isInitialLoading
          ? const TossLoadingView(
              message: 'Loading debt data...',
            )
          : SafeArea(
              child: Column(
          children: [
            // Tab Bar
            TossTabBar1(
              tabs: const ['Company', 'Store'],
              onTabChanged: _onTabChanged,
            ),

            // Content
            Expanded(
              child: TossRefreshIndicator(
                onRefresh: () async {
                  await Future.wait([
                    _loadData(forceRefresh: true),
                    _loadPerspectiveSummary(),
                  ]);
                },
                child: CustomScrollView(
                  physics: const AlwaysScrollableScrollPhysics(),
                  slivers: [
                    // Perspective Summary Card
                    perspectiveSummary.when(
                      data: (summary) {
                        if (summary == null) {
                          return const SliverToBoxAdapter(
                            child: SizedBox.shrink(),
                          );
                        }
                        return SliverToBoxAdapter(
                          child: PerspectiveSummaryCard(
                            summary: summary,
                            onTap: () {
                              _loadPerspectiveSummary();
                            },
                          ),
                        );
                      },
                      loading: () => SliverToBoxAdapter(
                        child: Container(
                          margin: const EdgeInsets.all(TossSpacing.space4),
                          height: 300,
                          decoration: BoxDecoration(
<<<<<<< HEAD
                            gradient: LinearGradient(
=======
                            gradient: const LinearGradient(
>>>>>>> 83c1de64
                              colors: [
                                TossColors.gray200,
                                TossColors.gray100,
                              ],
                              begin: Alignment.topLeft,
                              end: Alignment.bottomRight,
                            ),
                            borderRadius:
                                BorderRadius.circular(TossBorderRadius.cardLarge),
                          ),
                          child: const Center(
                            child: CircularProgressIndicator(),
                          ),
                        ),
                      ),
                      error: (_, __) => const SliverToBoxAdapter(
                        child: SizedBox.shrink(),
                      ),
                    ),

                    // Companies Section
                    SliverToBoxAdapter(
                      child: Padding(
                        padding: const EdgeInsets.fromLTRB(
                          TossSpacing.space4,
                          TossSpacing.space4,
                          TossSpacing.space4,
                          TossSpacing.space2,
                        ),
                        child: Text(
                          'Companies',
                          style: TossTextStyles.h3.copyWith(
                            fontWeight: FontWeight.bold,
                          ),
                        ),
                      ),
                    ),

                    // Companies Filter Tabs
                    SliverToBoxAdapter(
                      child: Padding(
                        padding: const EdgeInsets.symmetric(
                          horizontal: TossSpacing.space4,
                        ),
                        child: TossChipGroup(
                          items: const [
                            TossChipItem(value: 'all', label: 'All'),
                            TossChipItem(value: 'my_group', label: 'My Group', icon: Icons.people_outline),
                            TossChipItem(value: 'external', label: 'External', icon: Icons.public),
                          ],
                          selectedValue: _selectedCompaniesTab,
                          onChanged: (value) {
                            if (value != null) {
                              _onCompaniesFilterChanged(value);
                            }
                          },
                        ),
                      ),
                    ),

                    const SliverToBoxAdapter(
                      child: SizedBox(height: TossSpacing.space3),
                    ),

                    // Debts List
                    debtControlState.when(
                      data: (state) {
                        // Show loading indicator while data is being fetched
                        if (state.isLoadingDebts) {
                          return SliverFillRemaining(
                            child: Center(
                              child: Column(
                                mainAxisAlignment: MainAxisAlignment.center,
                                children: [
                                  const CircularProgressIndicator(),
                                  const SizedBox(height: TossSpacing.space4),
                                  Text(
                                    'Loading debt records...',
                                    style: TossTextStyles.bodyMedium,
                                  ),
                                ],
                              ),
                            ),
                          );
                        }

                        // Show data if available
                        if (state.hasDebts) {
                          // Debts are already sorted in the provider
                          return SliverList(
                            delegate: SliverChildBuilderDelegate(
                              (context, index) {
                                final debt = state.debts[index];
                                return _buildCompanyCard(
                                  debt,
                                  currency: currency,
                                  key: ValueKey(debt.id),
                                );
                              },
                              childCount: state.debts.length,
                            ),
                          );
                        }

                        // Show empty state only when loading is complete and no data
                        return const SliverFillRemaining(
                          child: TossEmptyView(
                            title: 'No companies found',
                            description:
                                'There are no debt records matching your criteria',
                            icon: Icon(
                              Icons.business_outlined,
                              size: 64,
                              color: TossColors.gray400,
                            ),
                          ),
                        );
                      },
                      loading: () => SliverFillRemaining(
                        child: Center(
                          child: Column(
                            mainAxisAlignment: MainAxisAlignment.center,
                            children: [
                              const CircularProgressIndicator(),
                              const SizedBox(height: TossSpacing.space4),
                              Text(
                                'Loading debt records...',
                                style: TossTextStyles.bodyMedium,
                              ),
                            ],
                          ),
                        ),
                      ),
                      error: (error, stack) => SliverFillRemaining(
                        child: TossEmptyView(
                          title: 'Error loading data',
                          description: error.toString(),
                          icon: const Icon(
                            Icons.error_outline,
                            size: 64,
                            color: TossColors.error,
                          ),
                        ),
                      ),
                    ),
                  ],
                ),
              ),
            ),
          ],
        ),
            ),
    );
  }


  Widget _buildCompanyCard(
    PrioritizedDebt debt, {
    required String currency,
    Key? key,
  }) {
    final isPositive = debt.amount > 0;
    final isInternal = debt.isInternal;

    // Color scheme based on internal/external
    final accentColor = isInternal ? TossColors.primary : TossColors.warning;

    return Container(
      key: key,
      margin: const EdgeInsets.symmetric(
        horizontal: TossSpacing.space4,
        vertical: TossSpacing.space2,
      ),
<<<<<<< HEAD
      decoration: BoxDecoration(
        color: TossColors.white,
        borderRadius: BorderRadius.circular(TossBorderRadius.lg),
        border: Border.all(
          color: TossColors.border,
          width: 1,
        ),
      ),
      child: InkWell(
        onTap: () {
          // Navigate to debt detail page
          context.push(
            '/debtAccountSettings/${debt.counterpartyId}/${Uri.encodeComponent(debt.counterpartyName)}',
          );
        },
        borderRadius: BorderRadius.circular(TossBorderRadius.lg),
        child: Padding(
          padding: const EdgeInsets.all(TossSpacing.space4),
          child: Row(
=======
      child: TossCard(
        onTap: () {
          // Navigate to transaction history page to view debt details
          context.push(
            '/transactionHistory?counterpartyId=${debt.counterpartyId}&counterpartyName=${Uri.encodeComponent(debt.counterpartyName)}&scope=all',
          );
        },
        padding: const EdgeInsets.all(TossSpacing.space4),
        child: Row(
>>>>>>> 83c1de64
          children: [
            // Colored vertical bar indicating internal/external
            Container(
              width: 4,
              height: 68,
              decoration: BoxDecoration(
                color: accentColor,
                borderRadius: BorderRadius.circular(TossBorderRadius.xs),
              ),
            ),
            const SizedBox(width: TossSpacing.space3),

            // Company info with internal/external badge
            Expanded(
              child: Column(
                crossAxisAlignment: CrossAxisAlignment.start,
                children: [
                  // Company name with type badge
                  Row(
                    children: [
                      Flexible(
                        child: Text(
                          debt.counterpartyName,
                          style: TossTextStyles.h4.copyWith(
                            color: TossColors.textPrimary,
                          ),
                          maxLines: 1,
                          overflow: TextOverflow.ellipsis,
                        ),
                      ),
                      const SizedBox(width: TossSpacing.space2),
                      TossBadge(
                        label: isInternal ? 'My Group' : 'External',
                        backgroundColor: isInternal
                            ? TossColors.primary.withValues(alpha: 0.1)
                            : TossColors.warning.withValues(alpha: 0.1),
                        textColor: accentColor,
                        padding: const EdgeInsets.symmetric(
                          horizontal: 8,
                          vertical: 2,
                        ),
                        borderRadius: TossBorderRadius.full,
                      ),
                    ],
                  ),
                  const SizedBox(height: TossSpacing.space2),
                  // Last activity with icon
                  TossBadge(
                    label: _formatLastActivity(debt.lastContactDate),
                    icon: Icons.access_time_rounded,
                    iconSize: 12,
                    backgroundColor: TossColors.transparent,
                    textColor: TossColors.textSecondary,
                    padding: EdgeInsets.zero,
                  ),
                  const SizedBox(height: TossSpacing.space1),
                  // Transaction count
                  TossBadge(
                    label: '${debt.transactionCount} transactions',
                    icon: Icons.receipt_long_outlined,
                    iconSize: 12,
                    backgroundColor: TossColors.transparent,
                    textColor: TossColors.textSecondary,
                    padding: EdgeInsets.zero,
                  ),
                ],
              ),
            ),

            const SizedBox(width: TossSpacing.space3),

            // Amount and status badge
            Column(
              crossAxisAlignment: CrossAxisAlignment.end,
              mainAxisAlignment: MainAxisAlignment.center,
              children: [
                // Amount with financial number styling
                Text(
                  NumberFormatter.formatCurrency(debt.amount.abs(), currency),
                  style: TossTextStyles.amount.copyWith(
                    color: isPositive ? TossColors.success : TossColors.error,
                  ),
                ),
                const SizedBox(height: TossSpacing.space2),
                // Direction badge with icon
                TossBadge(
                  label: isPositive ? 'Receivable' : 'Payable',
                  icon: isPositive ? Icons.arrow_downward_rounded : Icons.arrow_upward_rounded,
                  iconSize: 10,
                  backgroundColor: isPositive
                      ? TossColors.success.withValues(alpha: 0.12)
                      : TossColors.error.withValues(alpha: 0.12),
                  textColor: isPositive ? TossColors.success : TossColors.error,
                  padding: const EdgeInsets.symmetric(
                    horizontal: 10,
                    vertical: 5,
                  ),
                  borderRadius: TossBorderRadius.sm,
                ),
              ],
            ),
          ],
          ),
        ),
      ),
    );
  }

  String _formatLastActivity(DateTime? lastActivity) {
    if (lastActivity == null) return 'no activity';

    final now = DateTime.now();
    final difference = now.difference(lastActivity);
    final days = difference.inDays;

    if (days == 0) return 'today';
    if (days == 1) return '1d ago';
    if (days < 7) return '${days}d ago';
    if (days < 30) return '${(days / 7).floor()}w ago';
    if (days < 365) return '${(days / 30).floor()}mo ago';
    return '${(days / 365).floor()}y ago';
  }
}<|MERGE_RESOLUTION|>--- conflicted
+++ resolved
@@ -113,14 +113,6 @@
         ? (appState.storeChoosen.isNotEmpty ? 'Store' : 'Company')
         : 'Company';
 
-<<<<<<< HEAD
-    await ref.read(perspectiveSummaryProvider.notifier).loadPerspectiveSummary(
-          companyId: appState.companyChoosen,
-          storeId: storeId,
-          perspectiveType: _selectedViewpoint,
-          entityName: entityName,
-        );
-=======
     try {
       await ref.read(perspectiveSummaryProvider.notifier).loadPerspectiveSummary(
             companyId: appState.companyChoosen,
@@ -134,7 +126,6 @@
         // Log error if needed
       }
     }
->>>>>>> 83c1de64
   }
 
   void _onTabChanged(int index) {
@@ -241,11 +232,7 @@
                           margin: const EdgeInsets.all(TossSpacing.space4),
                           height: 300,
                           decoration: BoxDecoration(
-<<<<<<< HEAD
-                            gradient: LinearGradient(
-=======
                             gradient: const LinearGradient(
->>>>>>> 83c1de64
                               colors: [
                                 TossColors.gray200,
                                 TossColors.gray100,
@@ -419,27 +406,6 @@
         horizontal: TossSpacing.space4,
         vertical: TossSpacing.space2,
       ),
-<<<<<<< HEAD
-      decoration: BoxDecoration(
-        color: TossColors.white,
-        borderRadius: BorderRadius.circular(TossBorderRadius.lg),
-        border: Border.all(
-          color: TossColors.border,
-          width: 1,
-        ),
-      ),
-      child: InkWell(
-        onTap: () {
-          // Navigate to debt detail page
-          context.push(
-            '/debtAccountSettings/${debt.counterpartyId}/${Uri.encodeComponent(debt.counterpartyName)}',
-          );
-        },
-        borderRadius: BorderRadius.circular(TossBorderRadius.lg),
-        child: Padding(
-          padding: const EdgeInsets.all(TossSpacing.space4),
-          child: Row(
-=======
       child: TossCard(
         onTap: () {
           // Navigate to transaction history page to view debt details
@@ -449,7 +415,6 @@
         },
         padding: const EdgeInsets.all(TossSpacing.space4),
         child: Row(
->>>>>>> 83c1de64
           children: [
             // Colored vertical bar indicating internal/external
             Container(
